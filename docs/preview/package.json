--- conflicted
+++ resolved
@@ -8,17 +8,10 @@
     "typecheck": "tsc"
   },
   "dependencies": {
-<<<<<<< HEAD
-    "@remix-run/css-bundle": "^2.7.0",
-    "@remix-run/node": "^2.7.0",
-    "@remix-run/react": "^2.7.0",
-    "@remix-run/serve": "^2.7.0",
-=======
     "@remix-run/css-bundle": "^2.8.0",
     "@remix-run/node": "^2.8.0",
     "@remix-run/react": "^2.8.0",
     "@remix-run/serve": "^2.8.0",
->>>>>>> 799f4cd6
     "he": "^1.2.0",
     "isbot": "^3.6.8",
     "marked": "^9.1.0",
@@ -27,13 +20,8 @@
     "react-syntax-highlighter": "^15.5.0"
   },
   "devDependencies": {
-<<<<<<< HEAD
-    "@remix-run/dev": "^2.7.0",
-    "@remix-run/eslint-config": "^2.7.0",
-=======
     "@remix-run/dev": "^2.8.0",
     "@remix-run/eslint-config": "^2.8.0",
->>>>>>> 799f4cd6
     "@types/he": "^1.2.1",
     "@types/react": "^18.2.20",
     "@types/react-dom": "^18.2.7",
