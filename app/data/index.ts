--- conflicted
+++ resolved
@@ -13,12 +13,9 @@
   ProductConnection,
   ProductVariant,
   SelectedOptionInput,
-<<<<<<< HEAD
   LanguageCode,
   Blog,
-=======
   PageConnection,
->>>>>>> 7a28e7b7
   Shop,
 } from "@shopify/hydrogen-ui-alpha/storefront-api-types";
 import {
@@ -798,7 +795,66 @@
   return data.products;
 }
 
-<<<<<<< HEAD
+const SITEMAP_QUERY = `#graphql
+  query sitemaps($urlLimits: Int, $language: LanguageCode)
+  @inContext(language: $language) {
+    products(
+      first: $urlLimits
+      query: "published_status:'online_store:visible'"
+    ) {
+      edges {
+        node {
+          updatedAt
+          handle
+          onlineStoreUrl
+          title
+          featuredImage {
+            url
+            altText
+          }
+        }
+      }
+    }
+    collections(
+      first: $urlLimits
+      query: "published_status:'online_store:visible'"
+    ) {
+      edges {
+        node {
+          updatedAt
+          handle
+          onlineStoreUrl
+        }
+      }
+    }
+    pages(first: $urlLimits, query: "published_status:'published'") {
+      edges {
+        node {
+          updatedAt
+          handle
+          onlineStoreUrl
+        }
+      }
+    }
+  }
+`;
+
+interface SitemapQueryData {
+  products: ProductConnection;
+  collections: CollectionConnection;
+  pages: PageConnection;
+}
+
+export async function getSitemap(variables: {
+  language: string;
+  urlLimits: number;
+}) {
+  return getStorefrontData<SitemapQueryData>({
+    query: SITEMAP_QUERY,
+    variables,
+  });
+}
+
 const BLOG_QUERY = `#graphql
 query Blog(
   $language: LanguageCode
@@ -894,64 +950,4 @@
   });
 
   return data.blog.articleByHandle;
-=======
-const SITEMAP_QUERY = `#graphql
-  query sitemaps($urlLimits: Int, $language: LanguageCode)
-  @inContext(language: $language) {
-    products(
-      first: $urlLimits
-      query: "published_status:'online_store:visible'"
-    ) {
-      edges {
-        node {
-          updatedAt
-          handle
-          onlineStoreUrl
-          title
-          featuredImage {
-            url
-            altText
-          }
-        }
-      }
-    }
-    collections(
-      first: $urlLimits
-      query: "published_status:'online_store:visible'"
-    ) {
-      edges {
-        node {
-          updatedAt
-          handle
-          onlineStoreUrl
-        }
-      }
-    }
-    pages(first: $urlLimits, query: "published_status:'published'") {
-      edges {
-        node {
-          updatedAt
-          handle
-          onlineStoreUrl
-        }
-      }
-    }
-  }
-`;
-
-interface SitemapQueryData {
-  products: ProductConnection;
-  collections: CollectionConnection;
-  pages: PageConnection;
-}
-
-export async function getSitemap(variables: {
-  language: string;
-  urlLimits: number;
-}) {
-  return getStorefrontData<SitemapQueryData>({
-    query: SITEMAP_QUERY,
-    variables,
-  });
->>>>>>> 7a28e7b7
 }