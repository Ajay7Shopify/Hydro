import type { StorefrontApiResponseOk } from "@shopify/hydrogen-ui-alpha/dist/types/storefront-api-response.types";
import type {
  Cart,
  CartInput,
  CartLineInput,
  CartLineUpdateInput,
  Collection,
  CollectionConnection,
  Product,
  ProductConnection,
  ProductVariant,
  SelectedOptionInput,
  LanguageCode,
  Blog,
  PageConnection,
  Shop,
<<<<<<< HEAD
  CountryCode,
=======
  Localization,
  CustomerAccessTokenCreatePayload,
  Customer,
  CustomerUpdateInput,
  CustomerUpdatePayload,
  UserError,
>>>>>>> dffcf8a0
} from "@shopify/hydrogen-ui-alpha/storefront-api-types";
import {
  getPublicTokenHeaders,
  getStorefrontApiUrl,
} from "~/lib/shopify-client";
import { type EnhancedMenu, parseMenu, getApiErrorMessage } from "~/lib/utils";
import invariant from "tiny-invariant";
<<<<<<< HEAD
import { json } from "@remix-run/cloudflare";
=======
import { logout } from "~/routes/account.logout";
import type { AppLoadContext } from "@remix-run/cloudflare";

type StorefrontApiResponse<T> = StorefrontApiResponseOk<T>;
>>>>>>> dffcf8a0

export async function getStorefrontData<T>({
  query,
  variables,
}: {
  query: string;
  variables: Record<string, any>;
}): Promise<StorefrontApiResponse<T>> {
  const headers = getPublicTokenHeaders();
  // This needs to be application/json because we're sending JSON, not a graphql string
  headers["content-type"] = "application/json";

  const response = await fetch(getStorefrontApiUrl(), {
    body: JSON.stringify({
      query,
      variables,
    }),
    headers,
    method: "POST",
  });

  if (!response.ok) {
    const error = await response.text();

    /**
     * The Storefront API might return a string error, or a JSON-formatted {error: string}.
     * We try both and conform them to a single {errors} format.
     */
    try {
      return JSON.parse(error);
    } catch (_e) {
      return { errors: [{ message: error }] };
    }
  }

  return response.json() as StorefrontApiResponseOk<T>;
}

export interface LayoutData {
  headerMenu: EnhancedMenu;
  footerMenu: EnhancedMenu;
  shop: Shop;
  cart?: Promise<Cart>;
}

export async function getLayoutData() {
  const languageCode = "EN";

  const HEADER_MENU_HANDLE = "main-menu";
  const FOOTER_MENU_HANDLE = "footer";

  const { data } = await getStorefrontData<LayoutData>({
    query: LAYOUT_QUERY,
    variables: {
      language: languageCode,
      headerMenuHandle: HEADER_MENU_HANDLE,
      footerMenuHandle: FOOTER_MENU_HANDLE,
    },
  });

  invariant(data, "No data returned from Shopify API");

  /*
    Modify specific links/routes (optional)
    @see: https://shopify.dev/api/storefront/unstable/enums/MenuItemType
    e.g here we map:
      - /blogs/news -> /news
      - /blog/news/blog-post -> /news/blog-post
      - /collections/all -> /products
  */
  const customPrefixes = { BLOG: "", CATALOG: "products" };

  const headerMenu = data?.headerMenu
    ? parseMenu(data.headerMenu, customPrefixes)
    : undefined;

  const footerMenu = data?.footerMenu
    ? parseMenu(data.footerMenu, customPrefixes)
    : undefined;

  return { shop: data.shop, headerMenu, footerMenu };
}

const LAYOUT_QUERY = `#graphql
  query layoutMenus(
    $language: LanguageCode
    $headerMenuHandle: String!
    $footerMenuHandle: String!
  ) @inContext(language: $language) {
    shop {
      name
    }
    headerMenu: menu(handle: $headerMenuHandle) {
      id
      items {
        ...MenuItem
        items {
          ...MenuItem
        }
      }
    }
    footerMenu: menu(handle: $footerMenuHandle) {
      id
      items {
        ...MenuItem
        items {
          ...MenuItem
        }
      }
    }
  }
  fragment MenuItem on MenuItem {
    id
    resourceId
    tags
    title
    type
    url
  }
`;

export interface CountriesData {
  localization: Localization;
}

export async function getCountries() {
  const { data } = await getStorefrontData<CountriesData>({
    query: COUNTRIES_QUERY,
    variables: {},
  });

  invariant(data, "No data returned from Shopify API");

  return data.localization.availableCountries.sort((a, b) => a.name.localeCompare(b.name));
}

const COUNTRIES_QUERY = `#graphql
  query Localization {
    localization {
      availableCountries {
        isoCode
        name
        currency {
          isoCode
          symbol
        }
      }
    }
  }
`;

export async function getProductData(
  handle: string,
  searchParams: URLSearchParams
) {
  // TODO: Figure out localization stuff
  const languageCode = "EN";
  const countryCode = "US";

  let selectedOptions: SelectedOptionInput[] = [];
  searchParams.forEach((value, name) => {
    selectedOptions.push({ name, value });
  });

  const { data } = await getStorefrontData<{
    product: Product & { selectedVariant?: ProductVariant };
    shop: Shop;
  }>({
    query: PRODUCT_QUERY,
    variables: {
      country: countryCode,
      language: languageCode,
      selectedOptions,
      handle,
    },
  });

  invariant(data, "No data returned from Shopify API");

  const { product, shop } = data;

  if (!product) {
    throw new Response("Not found", { status: 500 });
  }

  return { product, shop };
}

const MEDIA_FRAGMENT = `#graphql
  fragment Media on Media {
    mediaContentType
    alt
    previewImage {
      url
    }
    ... on MediaImage {
      id
      image {
        url
        width
        height
      }
    }
    ... on Video {
      id
      sources {
        mimeType
        url
      }
    }
    ... on Model3d {
      id
      sources {
        mimeType
        url
      }
    }
    ... on ExternalVideo {
      id
      embedUrl
      host
    }
  }
`;

const PRODUCT_CARD_FRAGMENT = `#graphql
  fragment ProductCard on Product {
    id
    title
    publishedAt
    handle
    variants(first: 1) {
      nodes {
        id
        image {
          url
          altText
          width
          height
        }
        priceV2 {
          amount
          currencyCode
        }
        compareAtPriceV2 {
          amount
          currencyCode
        }
      }
    }
  }
`;

const PRODUCT_VARIANT_FRAGMENT = `#graphql
  fragment ProductVariantFragment on ProductVariant {
    id
    availableForSale
    selectedOptions {
      name
      value
    }
    image {
      id
      url
      altText
      width
      height
    }
    priceV2 {
      amount
      currencyCode
    }
    compareAtPriceV2 {
      amount
      currencyCode
    }
    sku
    title
    unitPrice {
      amount
      currencyCode
    }
  }
`;

const PRODUCT_QUERY = `#graphql
  ${MEDIA_FRAGMENT}
  ${PRODUCT_VARIANT_FRAGMENT}
  query Product(
    $country: CountryCode
    $language: LanguageCode
    $handle: String!
    $selectedOptions: [SelectedOptionInput!]!
  ) @inContext(country: $country, language: $language) {
    product(handle: $handle) {
      id
      title
      vendor
      descriptionHtml
      options {
        name
        values
      }
      selectedVariant: variantBySelectedOptions(selectedOptions: $selectedOptions) {
        ...ProductVariantFragment
      }
      media(first: 7) {
        nodes {
          ...Media
        }
      }
      variants(first: 1) {
        nodes {
          ...ProductVariantFragment
        }
      }
      seo {
        description
        title
      }
    }
    shop {
      shippingPolicy {
        body
        handle
      }
      refundPolicy {
        body
        handle
      }
    }
  }
`;

const RECOMMENDED_PRODUCTS_QUERY = `#graphql
  ${PRODUCT_CARD_FRAGMENT}
  query productRecommendations(
    $productId: ID!
    $count: Int
    $countryCode: CountryCode
    $languageCode: LanguageCode
  ) @inContext(country: $countryCode, language: $languageCode) {
    recommended: productRecommendations(productId: $productId) {
      ...ProductCard
    }
    additional: products(first: $count, sortKey: BEST_SELLING) {
      nodes {
        ...ProductCard
      }
    }
  }
`;

export async function getRecommendedProducts(productId: string, count = 12) {
  // TODO: You know what to do
  const languageCode = "EN";
  const countryCode = "US";

  const { data: products } = await getStorefrontData<{
    recommended: Product[];
    additional: ProductConnection;
  }>({
    query: RECOMMENDED_PRODUCTS_QUERY,
    variables: {
      productId,
      count,
      language: languageCode,
      country: countryCode,
    },
  });

  invariant(products, "No data returned from Shopify API");

  const mergedProducts = products.recommended
    .concat(products.additional.nodes)
    .filter(
      (value, index, array) =>
        array.findIndex((value2) => value2.id === value.id) === index
    );

  const originalProduct = mergedProducts
    .map((item) => item.id)
    .indexOf(productId);

  mergedProducts.splice(originalProduct, 1);

  return mergedProducts;
}

const COLLECTIONS_QUERY = `#graphql
  query Collections(
    $country: CountryCode
    $language: LanguageCode
    $pageBy: Int!
  ) @inContext(country: $country, language: $language) {
    collections(first: $pageBy) {
      nodes {
        id
        title
        description
        handle
        seo {
          description
          title
        }
        image {
          id
          url
          width
          height
          altText
        }
      }
    }
  }
`;

export async function getCollections(
  { paginationSize } = { paginationSize: 8 }
) {
  // TODO: You know what to do
  const languageCode = "EN";
  const countryCode = "US";

  const { data } = await getStorefrontData<{
    collections: CollectionConnection;
  }>({
    query: COLLECTIONS_QUERY,
    variables: {
      pageBy: paginationSize,
      country: countryCode,
      language: languageCode,
    },
  });

  invariant(data, "No data returned from Shopify API");

  return data.collections.nodes;
}

const COLLECTION_QUERY = `#graphql
  ${PRODUCT_CARD_FRAGMENT}
  query CollectionDetails(
    $handle: String!
    $country: CountryCode
    $language: LanguageCode
    $pageBy: Int!
    $cursor: String
  ) @inContext(country: $country, language: $language) {
    collection(handle: $handle) {
      id
      handle
      title
      description
      seo {
        description
        title
      }
      image {
        id
        url
        width
        height
        altText
      }
      products(first: $pageBy, after: $cursor) {
        nodes {
          ...ProductCard
        }
        pageInfo {
          hasNextPage
          endCursor
        }
      }
    }
  }
`;

export async function getCollection({
  handle,
  paginationSize = 48,
  cursor,
}: {
  handle: string;
  paginationSize?: number;
  cursor?: string;
}) {
  // TODO: You know what to do
  const languageCode = "EN";
  const countryCode = "US";

  const { data } = await getStorefrontData<{
    collection: Collection;
  }>({
    query: COLLECTION_QUERY,
    variables: {
      handle,
      cursor,
      language: languageCode,
      country: countryCode,
      pageBy: paginationSize,
    },
  });

  invariant(data, "No data returned from Shopify API");

  if (!data.collection) {
    throw new Response("Not found", { status: 404 });
  }

  return data.collection;
}

const ALL_PRODUCTS_QUERY = `#graphql
  ${PRODUCT_CARD_FRAGMENT}
  query AllProducts(
    $country: CountryCode
    $language: LanguageCode
    $pageBy: Int!
    $cursor: String
  ) @inContext(country: $country, language: $language) {
    products(first: $pageBy, after: $cursor) {
      nodes {
        ...ProductCard
      }
      pageInfo {
        hasNextPage
        startCursor
        endCursor
      }
    }
  }
`;

export async function getAllProducts({
  paginationSize = 48,
  cursor,
}: {
  paginationSize?: number;
  cursor?: string;
}) {
  // TODO: You know what to do
  const languageCode = "EN";
  const countryCode = "US";

  const { data } = await getStorefrontData<{
    products: ProductConnection;
  }>({
    query: ALL_PRODUCTS_QUERY,
    variables: {
      cursor,
      language: languageCode,
      country: countryCode,
      pageBy: paginationSize,
    },
  });

  invariant(data, "No data returned from Shopify API");

  return data.products;
}

const CART_FRAGMENT = `#graphql
fragment CartFragment on Cart {
  id
  checkoutUrl
  totalQuantity
  buyerIdentity {
    countryCode
    customer {
      id
      email
      firstName
      lastName
      displayName
    }
    email
    phone
  }
  lines(first: 100) {
    edges {
      node {
        id
        quantity
        attributes {
          key
          value
        }
        cost {
          totalAmount {
            amount
            currencyCode
          }
          compareAtAmountPerQuantity {
            amount
            currencyCode
          }
        }
        merchandise {
          ... on ProductVariant {
            id
            availableForSale
            compareAtPriceV2 {
              ...MoneyFragment
            }
            priceV2 {
              ...MoneyFragment
            }
            requiresShipping
            title
            image {
              ...ImageFragment
            }
            product {
              handle
              title
              id
            }
            selectedOptions {
              name
              value
            }
          }
        }
      }
    }
  }
  cost {
    subtotalAmount {
      ...MoneyFragment
    }
    totalAmount {
      ...MoneyFragment
    }
    totalDutyAmount {
      ...MoneyFragment
    }
    totalTaxAmount {
      ...MoneyFragment
    }
  }
  note
  attributes {
    key
    value
  }
  discountCodes {
    code
  }
}

fragment MoneyFragment on MoneyV2 {
  currencyCode
  amount
}
fragment ImageFragment on Image {
  id
  url
  altText
  width
  height
}
`;

const CREATE_CART_MUTATION = `#graphql
mutation CartCreate($input: CartInput!, $country: CountryCode = ZZ) @inContext(country: $country) {
  cartCreate(input: $input) {
    cart {
      id
    }
  }
}
`;

export async function createCart({ cart }: { cart: CartInput }) {
  // TODO: You know what to do
  const countryCode = "US";

  const { data } = await getStorefrontData<{
    cartCreate: {
      cart: Cart;
    };
  }>({
    query: CREATE_CART_MUTATION,
    variables: {
      input: cart,
      country: countryCode,
    },
  });

  invariant(data, "No data returned from Shopify API");

  return data.cartCreate.cart;
}

const ADD_LINE_ITEM_QUERY = `#graphql
  mutation CartLineAdd($cartId: ID!, $lines: [CartLineInput!]!, $country: CountryCode = ZZ) @inContext(country: $country) {
    cartLinesAdd(cartId: $cartId, lines: $lines) {
      cart {
        id
      }
    }
  }
`;

export async function addLineItem({
  cartId,
  lines,
}: {
  cartId: string;
  lines: CartLineInput[];
}) {
  // TODO: You know what to do
  const countryCode = "US";

  const { data } = await getStorefrontData<{
    cartLinesAdd: {
      cart: Cart;
    };
  }>({
    query: ADD_LINE_ITEM_QUERY,
    variables: { cartId, lines, country: countryCode },
  });

  invariant(data, "No data returned from Shopify API");

  return data.cartLinesAdd.cart;
}

const CART_QUERY = `#graphql
  query CartQuery($cartId: ID!, $country: CountryCode = ZZ) @inContext(country: $country) {
    cart(id: $cartId) {
      ...CartFragment
    }
  }

  ${CART_FRAGMENT}
`;

export async function getCart({ cartId }: { cartId: string }) {
  // TODO: Yes
  const countryCode = "US";

  const { data } = await getStorefrontData<{ cart: Cart }>({
    query: CART_QUERY,
    variables: {
      cartId,
      country: countryCode,
    },
  });

  invariant(data, "No data returned from Shopify API");

  return data.cart;
}

const UPDATE_LINE_ITEM_QUERY = `#graphql
  mutation CartLineUpdate($cartId: ID!, $lines: [CartLineUpdateInput!]!, $country: CountryCode = ZZ) @inContext(country: $country) {
    cartLinesUpdate(cartId: $cartId, lines: $lines) {
      cart {
        ...CartFragment
      }
    }
  }

  ${CART_FRAGMENT}
`;

export async function updateLineItem({
  cartId,
  lineItem,
}: {
  cartId: string;
  lineItem: CartLineUpdateInput;
}) {
  const countryCode = "US";

  const { data } = await getStorefrontData<{ cartLinesUpdate: { cart: Cart } }>(
    {
      query: UPDATE_LINE_ITEM_QUERY,
      variables: {
        cartId,
        lines: [lineItem],
        country: countryCode,
      },
    }
  );

  invariant(data, "No data returned from Shopify API");

  return data.cartLinesUpdate.cart;
}

const TOP_PRODUCTS_QUERY = `#graphql
  ${PRODUCT_CARD_FRAGMENT}
  query topProducts(
    $count: Int
    $countryCode: CountryCode
    $languageCode: LanguageCode
  ) @inContext(country: $countryCode, language: $languageCode) {
    products(first: $count, sortKey: BEST_SELLING) {
      nodes {
        ...ProductCard
      }
    }
  }
`;

export async function getTopProducts({ count = 4 }: { count?: number } = {}) {
  const countryCode = "US";
  const languageCode = "EN";

  const { data } = await getStorefrontData<{
    products: ProductConnection;
  }>({
    query: TOP_PRODUCTS_QUERY,
    variables: {
      count,
      countryCode,
      languageCode,
    },
  });

  invariant(data, "No data returned from Shopify API");

  return data.products;
}

const SITEMAP_QUERY = `#graphql
  query sitemaps($urlLimits: Int, $language: LanguageCode)
  @inContext(language: $language) {
    products(
      first: $urlLimits
      query: "published_status:'online_store:visible'"
    ) {
      edges {
        node {
          updatedAt
          handle
          onlineStoreUrl
          title
          featuredImage {
            url
            altText
          }
        }
      }
    }
    collections(
      first: $urlLimits
      query: "published_status:'online_store:visible'"
    ) {
      edges {
        node {
          updatedAt
          handle
          onlineStoreUrl
        }
      }
    }
    pages(first: $urlLimits, query: "published_status:'published'") {
      edges {
        node {
          updatedAt
          handle
          onlineStoreUrl
        }
      }
    }
  }
`;

interface SitemapQueryData {
  products: ProductConnection;
  collections: CollectionConnection;
  pages: PageConnection;
}

export async function getSitemap(variables: {
  language: string;
  urlLimits: number;
}) {
  const { data } = await getStorefrontData<SitemapQueryData>({
    query: SITEMAP_QUERY,
    variables,
  });

  invariant(data, "Sitemap data is missing");

  return data;
}

const BLOG_QUERY = `#graphql
query Blog(
  $language: LanguageCode
  $blogHandle: String!
  $pageBy: Int!
  $cursor: String
) @inContext(language: $language) {
  blog(handle: $blogHandle) {
    articles(first: $pageBy, after: $cursor) {
      edges {
        node {
          author: authorV2 {
            name
          }
          contentHtml
          handle
          id
          image {
            id
            altText
            url
            width
            height
          }
          publishedAt
          title
        }
      }
    }
  }
}
`;

export async function getBlog({
  language,
  paginationSize,
  blogHandle,
}: {
  language: LanguageCode;
  blogHandle: string;
  paginationSize: number;
}) {
  const { data } = await getStorefrontData<{
    blog: Blog;
  }>({
    query: BLOG_QUERY,
    variables: {
      language,
      blogHandle,
      pageBy: paginationSize,
    },
  });

  invariant(data, "No data returned from Shopify API");

  return data.blog.articles;
}

const ARTICLE_QUERY = `#graphql
  query ArticleDetails(
    $language: LanguageCode
    $blogHandle: String!
    $articleHandle: String!
  ) @inContext(language: $language) {
    blog(handle: $blogHandle) {
      articleByHandle(handle: $articleHandle) {
        title
        contentHtml
        publishedAt
        author: authorV2 {
          name
        }
        image {
          id
          altText
          url
          width
          height
        }
      }
    }
  }
`;

export async function getArticle(variables: {
  language: LanguageCode;
  blogHandle: string;
  articleHandle: string;
}) {
  const { data } = await getStorefrontData<{
    blog: Blog;
  }>({
    query: ARTICLE_QUERY,
    variables,
  });

<<<<<<< HEAD
  if (!data.blog.articleByHandle) {
    throw new Response("Not found", { status: 404 });
  }
=======
  invariant(data, "No data returned from Shopify API");
>>>>>>> dffcf8a0

  return data.blog.articleByHandle;
}

<<<<<<< HEAD
const NOT_FOUND_QUERY = `#graphql
  ${PRODUCT_CARD_FRAGMENT}
  query homepage($country: CountryCode, $language: LanguageCode)
  @inContext(country: $country, language: $language) {
=======
const LOGIN_MUTATION = `#graphql
  mutation customerAccessTokenCreate($input: CustomerAccessTokenCreateInput!) {
    customerAccessTokenCreate(input: $input) {
      customerUserErrors {
        code
        field
        message
      }
      customerAccessToken {
        accessToken
        expiresAt
      }
    }
  }
`;

export class StorefrontApiError extends Error {}

export async function login({
  email,
  password,
}: {
  email: string;
  password: string;
}) {
  const { data, errors } = await getStorefrontData<{
    customerAccessTokenCreate: CustomerAccessTokenCreatePayload;
  }>({
    query: LOGIN_MUTATION,
    variables: {
      input: {
        email,
        password,
      },
    },
  });

  /**
   * Something is wrong with the API.
   */
  if (errors) {
    throw new StorefrontApiError(errors.map((e) => e.message).join(", "));
  }

  if (data?.customerAccessTokenCreate?.customerAccessToken?.accessToken) {
    return data.customerAccessTokenCreate.customerAccessToken.accessToken;
  }

  /**
   * Something is wrong with the user's input.
   */
  throw new Error(
    data?.customerAccessTokenCreate?.customerUserErrors.join(", ")
  );
}

const CUSTOMER_QUERY = `#graphql
  ${PRODUCT_CARD_FRAGMENT}
  query CustomerDetails(
    $customerAccessToken: String!
    $country: CountryCode
    $language: LanguageCode
  ) @inContext(country: $country, language: $language) {
    customer(customerAccessToken: $customerAccessToken) {
      firstName
      lastName
      phone
      email
      defaultAddress {
        id
        formatted
      }
      addresses(first: 6) {
        edges {
          node {
            id
            formatted
            firstName
            lastName
            company
            address1
            address2
            country
            province
            city
            zip
            phone
          }
        }
      }
      orders(first: 250, sortKey: PROCESSED_AT, reverse: true) {
        edges {
          node {
            id
            orderNumber
            processedAt
            financialStatus
            fulfillmentStatus
            currentTotalPrice {
              amount
              currencyCode
            }
            lineItems(first: 2) {
              edges {
                node {
                  variant {
                    image {
                      url
                      altText
                      height
                      width
                    }
                  }
                  title
                }
              }
            }
          }
        }
      }
    }
    featuredProducts: products(first: 12) {
      nodes {
        ...ProductCard
      }
    }
>>>>>>> dffcf8a0
    featuredCollections: collections(first: 3, sortKey: UPDATED_AT) {
      nodes {
        id
        title
        handle
        image {
          altText
          width
          height
          url
        }
      }
    }
<<<<<<< HEAD
    featuredProducts: products(first: 12) {
      nodes {
        ...ProductCard
      }
    }
  }
`;

export async function getFeaturedData(variables: {
  language: LanguageCode;
  country: CountryCode;
}) {
  const data = await getStorefrontData<{
    featuredCollections: CollectionConnection;
    featuredProducts: ProductConnection;
  }>({
    query: NOT_FOUND_QUERY,
    variables,
  });

  return data;
=======
  }
`;

export async function getCustomer({
  request,
  context,
  customerAccessToken,
}: {
  request: Request;
  context: AppLoadContext;
  customerAccessToken: string;
}) {
  const countryCode = "US";
  const languageCode = "EN";

  const { data } = await getStorefrontData<{
    customer: Customer;
  }>({
    query: CUSTOMER_QUERY,
    variables: {
      customerAccessToken,
      country: countryCode,
      language: languageCode,
    },
  });

  /**
   * If the customer failed to load, we assume their access token is invalid.
   */
  if (!data || !data.customer) {
    throw logout(request, context);
  }

  return data.customer;
}

const CUSTOMER_UPDATE_MUTATION = `#graphql
  mutation customerUpdate($customerAccessToken: String!, $customer: CustomerUpdateInput!) {
    customerUpdate(customerAccessToken: $customerAccessToken, customer: $customer) {
      customerUserErrors {
        code
        field
        message
      }
    }
  }
  `;

export async function updateCustomer({
  customerAccessToken,
  customer,
}: {
  customerAccessToken: string;
  customer: CustomerUpdateInput;
}): Promise<void> {
  const { data, errors } = await getStorefrontData<{
    customerUpdate: CustomerUpdatePayload;
  }>({
    query: CUSTOMER_UPDATE_MUTATION,
    variables: {
      customerAccessToken,
      customer,
    },
  });

  const error = getApiErrorMessage(
    "customerUpdate",
    data,
    errors as UserError[]
  );

  if (error) {
    throw new Error(error);
  }
>>>>>>> dffcf8a0
}<|MERGE_RESOLUTION|>--- conflicted
+++ resolved
@@ -14,16 +14,13 @@
   Blog,
   PageConnection,
   Shop,
-<<<<<<< HEAD
   CountryCode,
-=======
   Localization,
   CustomerAccessTokenCreatePayload,
   Customer,
   CustomerUpdateInput,
   CustomerUpdatePayload,
   UserError,
->>>>>>> dffcf8a0
 } from "@shopify/hydrogen-ui-alpha/storefront-api-types";
 import {
   getPublicTokenHeaders,
@@ -31,14 +28,10 @@
 } from "~/lib/shopify-client";
 import { type EnhancedMenu, parseMenu, getApiErrorMessage } from "~/lib/utils";
 import invariant from "tiny-invariant";
-<<<<<<< HEAD
-import { json } from "@remix-run/cloudflare";
-=======
 import { logout } from "~/routes/account.logout";
 import type { AppLoadContext } from "@remix-run/cloudflare";
 
 type StorefrontApiResponse<T> = StorefrontApiResponseOk<T>;
->>>>>>> dffcf8a0
 
 export async function getStorefrontData<T>({
   query,
@@ -172,7 +165,9 @@
 
   invariant(data, "No data returned from Shopify API");
 
-  return data.localization.availableCountries.sort((a, b) => a.name.localeCompare(b.name));
+  return data.localization.availableCountries.sort((a, b) =>
+    a.name.localeCompare(b.name)
+  );
 }
 
 const COUNTRIES_QUERY = `#graphql
@@ -1027,23 +1022,51 @@
     variables,
   });
 
-<<<<<<< HEAD
-  if (!data.blog.articleByHandle) {
-    throw new Response("Not found", { status: 404 });
-  }
-=======
   invariant(data, "No data returned from Shopify API");
->>>>>>> dffcf8a0
 
   return data.blog.articleByHandle;
 }
 
-<<<<<<< HEAD
 const NOT_FOUND_QUERY = `#graphql
   ${PRODUCT_CARD_FRAGMENT}
   query homepage($country: CountryCode, $language: LanguageCode)
   @inContext(country: $country, language: $language) {
-=======
+    featuredCollections: collections(first: 3, sortKey: UPDATED_AT) {
+      nodes {
+        id
+        title
+        handle
+        image {
+          altText
+          width
+          height
+          url
+        }
+      }
+    }
+    featuredProducts: products(first: 12) {
+      nodes {
+        ...ProductCard
+      }
+    }
+  }
+`;
+
+export async function getFeaturedData(variables: {
+  language: LanguageCode;
+  country: CountryCode;
+}) {
+  const { data } = await getStorefrontData<{
+    featuredCollections: CollectionConnection;
+    featuredProducts: ProductConnection;
+  }>({
+    query: NOT_FOUND_QUERY,
+    variables,
+  });
+
+  return data;
+}
+
 const LOGIN_MUTATION = `#graphql
   mutation customerAccessTokenCreate($input: CustomerAccessTokenCreateInput!) {
     customerAccessTokenCreate(input: $input) {
@@ -1170,7 +1193,6 @@
         ...ProductCard
       }
     }
->>>>>>> dffcf8a0
     featuredCollections: collections(first: 3, sortKey: UPDATED_AT) {
       nodes {
         id
@@ -1184,29 +1206,6 @@
         }
       }
     }
-<<<<<<< HEAD
-    featuredProducts: products(first: 12) {
-      nodes {
-        ...ProductCard
-      }
-    }
-  }
-`;
-
-export async function getFeaturedData(variables: {
-  language: LanguageCode;
-  country: CountryCode;
-}) {
-  const data = await getStorefrontData<{
-    featuredCollections: CollectionConnection;
-    featuredProducts: ProductConnection;
-  }>({
-    query: NOT_FOUND_QUERY,
-    variables,
-  });
-
-  return data;
-=======
   }
 `;
 
@@ -1281,5 +1280,4 @@
   if (error) {
     throw new Error(error);
   }
->>>>>>> dffcf8a0
 }