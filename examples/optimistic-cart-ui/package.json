{
  "name": "example-optimistic-cart-ui",
  "private": true,
<<<<<<< HEAD
  "version": "1.0.1",
  "prettier": "@shopify/prettier-config",
=======
  "sideEffects": false,
>>>>>>> 0861d031
  "scripts": {
    "build": "shopify hydrogen build --diff",
    "dev": "shopify hydrogen dev --worker --codegen --diff",
    "preview": "npm run build && shopify hydrogen preview --worker",
    "lint": "eslint --no-error-on-unmatched-pattern --ext .js,.ts,.jsx,.tsx .",
    "typecheck": "tsc --noEmit",
    "codegen": "shopify hydrogen codegen"
  }
}<|MERGE_RESOLUTION|>--- conflicted
+++ resolved
@@ -1,12 +1,7 @@
 {
   "name": "example-optimistic-cart-ui",
   "private": true,
-<<<<<<< HEAD
-  "version": "1.0.1",
   "prettier": "@shopify/prettier-config",
-=======
-  "sideEffects": false,
->>>>>>> 0861d031
   "scripts": {
     "build": "shopify hydrogen build --diff",
     "dev": "shopify hydrogen dev --worker --codegen --diff",
