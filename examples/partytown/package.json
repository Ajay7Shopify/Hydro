{
  "name": "example-partytown",
  "private": true,
  "sideEffects": false,
  "version": "1.0.0",
  "scripts": {
    "build": "npm run partytown && shopify hydrogen build",
    "dev": "shopify hydrogen dev --codegen",
    "preview": "npm run build && shopify hydrogen preview",
    "lint": "eslint --no-error-on-unmatched-pattern --ext .js,.ts,.jsx,.tsx .",
    "typecheck": "tsc --noEmit",
    "codegen": "shopify hydrogen codegen",
    "partytown": "partytown copylib public/~partytown"
  },
  "prettier": "@shopify/prettier-config",
  "dependencies": {
    "@builder.io/partytown": "^0.8.1",
<<<<<<< HEAD
    "@remix-run/react": "^2.8.0",
    "@shopify/cli": "3.60.0",
=======
    "@remix-run/react": "^2.9.2",
    "@shopify/cli": "3.59.2",
>>>>>>> 32d4c33e
    "@shopify/cli-hydrogen": "^8.0.4",
    "@shopify/hydrogen": "2024.4.2",
    "@shopify/remix-oxygen": "^2.0.4",
    "graphql": "^16.6.0",
    "graphql-tag": "^2.12.6",
    "isbot": "^3.6.6",
    "react": "^18.2.0",
    "react-dom": "^18.2.0"
  },
  "devDependencies": {
    "@remix-run/dev": "^2.9.2",
    "@remix-run/eslint-config": "^2.9.2",
    "@shopify/mini-oxygen": "^3.0.2",
    "@shopify/oxygen-workers-types": "^4.0.0",
    "@shopify/prettier-config": "^1.1.2",
    "@total-typescript/ts-reset": "^0.4.2",
    "@types/eslint": "^8.4.10",
    "@types/gtag.js": "^0.0.18",
    "@types/react": "^18.2.22",
    "@types/react-dom": "^18.2.7",
    "eslint": "^8.20.0",
    "eslint-plugin-hydrogen": "0.12.2",
    "prettier": "^2.8.4",
    "typescript": "^5.2.2"
  },
  "engines": {
    "node": ">=18.0.0"
  }
}<|MERGE_RESOLUTION|>--- conflicted
+++ resolved
@@ -15,13 +15,8 @@
   "prettier": "@shopify/prettier-config",
   "dependencies": {
     "@builder.io/partytown": "^0.8.1",
-<<<<<<< HEAD
-    "@remix-run/react": "^2.8.0",
+    "@remix-run/react": "^2.9.2",
     "@shopify/cli": "3.60.0",
-=======
-    "@remix-run/react": "^2.9.2",
-    "@shopify/cli": "3.59.2",
->>>>>>> 32d4c33e
     "@shopify/cli-hydrogen": "^8.0.4",
     "@shopify/hydrogen": "2024.4.2",
     "@shopify/remix-oxygen": "^2.0.4",
