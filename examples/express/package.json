{
  "name": "example-hydrogen-express",
  "private": true,
  "sideEffects": false,
  "scripts": {
    "build": "remix build",
    "dev": "npm-run-all build --parallel \"dev:*\"",
    "dev:node": "cross-env NODE_ENV=development nodemon --require dotenv/config ./server.js --watch ./server.js",
    "dev:remix": "remix watch",
    "start": "cross-env NODE_ENV=production node ./server.js",
    "typecheck": "tsc"
  },
  "dependencies": {
    "@remix-run/css-bundle": "^2.8.0",
    "@remix-run/express": "^2.8.0",
    "@remix-run/node": "^2.8.0",
    "@remix-run/react": "^2.8.0",
    "@remix-run/server-runtime": "^2.8.0",
<<<<<<< HEAD
    "@shopify/cli": "3.60.0",
    "@shopify/cli-hydrogen": "^8.0.3",
    "@shopify/hydrogen": "2024.4.1",
=======
    "@shopify/cli": "3.59.2",
    "@shopify/cli-hydrogen": "^8.0.4",
    "@shopify/hydrogen": "2024.4.2",
>>>>>>> 1f578a3f
    "compression": "^1.7.4",
    "cross-env": "^7.0.3",
    "express": "^4.19.2",
    "isbot": "^3.6.8",
    "morgan": "^1.10.0",
    "react": "^18.2.0",
    "react-dom": "^18.2.0"
  },
  "devDependencies": {
    "@remix-run/dev": "^2.8.0",
    "@remix-run/eslint-config": "^2.8.0",
    "@types/compression": "^1.7.2",
    "@types/express": "^4.17.17",
    "@types/morgan": "^1.9.4",
    "@types/react": "^18.2.22",
    "@types/react-dom": "^18.2.7",
    "dotenv": "^16.0.3",
    "eslint": "^8.38.0",
    "nodemon": "^2.0.22",
    "npm-run-all": "^4.1.5",
    "typescript": "^5.2.2"
  },
  "engines": {
    "node": ">=18.0.0"
  }
}<|MERGE_RESOLUTION|>--- conflicted
+++ resolved
@@ -16,15 +16,9 @@
     "@remix-run/node": "^2.8.0",
     "@remix-run/react": "^2.8.0",
     "@remix-run/server-runtime": "^2.8.0",
-<<<<<<< HEAD
     "@shopify/cli": "3.60.0",
-    "@shopify/cli-hydrogen": "^8.0.3",
-    "@shopify/hydrogen": "2024.4.1",
-=======
-    "@shopify/cli": "3.59.2",
     "@shopify/cli-hydrogen": "^8.0.4",
     "@shopify/hydrogen": "2024.4.2",
->>>>>>> 1f578a3f
     "compression": "^1.7.4",
     "cross-env": "^7.0.3",
     "express": "^4.19.2",
