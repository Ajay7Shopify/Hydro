{
  "name": "example-hydrogen-express",
  "private": true,
  "sideEffects": false,
  "scripts": {
    "build": "remix build",
    "dev": "npm-run-all build --parallel \"dev:*\"",
    "dev:node": "cross-env NODE_ENV=development nodemon --require dotenv/config ./server.js --watch ./server.js",
    "dev:remix": "remix watch",
    "start": "cross-env NODE_ENV=production node ./server.js",
    "typecheck": "tsc"
  },
  "dependencies": {
<<<<<<< HEAD
    "@remix-run/css-bundle": "^2.6.0",
    "@remix-run/express": "^2.6.0",
    "@remix-run/node": "^2.6.0",
    "@remix-run/react": "^2.6.0",
    "@remix-run/server-runtime": "^2.6.0",
    "@shopify/hydrogen": "2024.1.0",
=======
    "@remix-run/css-bundle": "^2.5.1",
    "@remix-run/express": "^2.5.1",
    "@remix-run/node": "^2.5.1",
    "@remix-run/react": "^2.5.1",
    "@remix-run/server-runtime": "^2.5.1",
    "@shopify/hydrogen": "2024.1.1",
>>>>>>> 49a167e8
    "compression": "^1.7.4",
    "cross-env": "^7.0.3",
    "express": "^4.18.2",
    "isbot": "^3.6.8",
    "morgan": "^1.10.0",
    "react": "^18.2.0",
    "react-dom": "^18.2.0"
  },
  "devDependencies": {
    "@remix-run/dev": "^2.6.0",
    "@remix-run/eslint-config": "^2.6.0",
    "@shopify/cli": "3.52.0",
    "@shopify/cli-hydrogen": "^7.0.1",
    "@types/compression": "^1.7.2",
    "@types/express": "^4.17.17",
    "@types/morgan": "^1.9.4",
    "@types/react": "^18.2.22",
    "@types/react-dom": "^18.2.7",
    "dotenv": "^16.0.3",
    "eslint": "^8.38.0",
    "nodemon": "^2.0.22",
    "npm-run-all": "^4.1.5",
    "typescript": "^5.2.2"
  },
  "engines": {
    "node": ">=18.0.0"
  }
}<|MERGE_RESOLUTION|>--- conflicted
+++ resolved
@@ -11,21 +11,12 @@
     "typecheck": "tsc"
   },
   "dependencies": {
-<<<<<<< HEAD
     "@remix-run/css-bundle": "^2.6.0",
     "@remix-run/express": "^2.6.0",
     "@remix-run/node": "^2.6.0",
     "@remix-run/react": "^2.6.0",
     "@remix-run/server-runtime": "^2.6.0",
-    "@shopify/hydrogen": "2024.1.0",
-=======
-    "@remix-run/css-bundle": "^2.5.1",
-    "@remix-run/express": "^2.5.1",
-    "@remix-run/node": "^2.5.1",
-    "@remix-run/react": "^2.5.1",
-    "@remix-run/server-runtime": "^2.5.1",
     "@shopify/hydrogen": "2024.1.1",
->>>>>>> 49a167e8
     "compression": "^1.7.4",
     "cross-env": "^7.0.3",
     "express": "^4.18.2",
