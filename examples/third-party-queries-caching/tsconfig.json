{
  "extends": "../../templates/skeleton/tsconfig.json",
  "include": ["./**/*.d.ts", "./**/*.ts", "./**/*.tsx"],
  "compilerOptions": {
    "baseUrl": ".",
    "paths": {
<<<<<<< HEAD
=======
      "*": ["./*", "../../templates/skeleton/*"],
>>>>>>> 9e3d88d4
      "~/*": ["app/*", "../../templates/skeleton/app/*"]
    }
  }
}<|MERGE_RESOLUTION|>--- conflicted
+++ resolved
@@ -4,10 +4,7 @@
   "compilerOptions": {
     "baseUrl": ".",
     "paths": {
-<<<<<<< HEAD
-=======
       "*": ["./*", "../../templates/skeleton/*"],
->>>>>>> 9e3d88d4
       "~/*": ["app/*", "../../templates/skeleton/app/*"]
     }
   }
