{
  "name": "example-subscriptions",
  "private": true,
  "sideEffects": false,
  "scripts": {
    "build": "shopify hydrogen build",
    "dev": "shopify hydrogen dev --codegen",
    "preview": "npm run build && shopify hydrogen preview",
    "lint": "eslint --no-error-on-unmatched-pattern --ext .js,.ts,.jsx,.tsx .",
    "typecheck": "tsc --noEmit",
    "codegen": "shopify hydrogen codegen"
  },
  "prettier": "@shopify/prettier-config",
  "dependencies": {
    "@remix-run/react": "^2.8.0",
<<<<<<< HEAD
    "@shopify/cli": "3.60.0",
    "@shopify/cli-hydrogen": "^8.0.3",
    "@shopify/hydrogen": "2024.4.1",
=======
    "@shopify/cli": "3.59.2",
    "@shopify/cli-hydrogen": "^8.0.4",
    "@shopify/hydrogen": "2024.4.2",
>>>>>>> 1f578a3f
    "@shopify/remix-oxygen": "^2.0.4",
    "graphql": "^16.6.0",
    "graphql-tag": "^2.12.6",
    "isbot": "^3.6.6",
    "react": "^18.2.0",
    "react-dom": "^18.2.0"
  },
  "devDependencies": {
    "@remix-run/dev": "^2.8.0",
    "@remix-run/eslint-config": "^2.8.0",
    "@shopify/mini-oxygen": "^3.0.2",
    "@shopify/oxygen-workers-types": "^4.0.0",
    "@shopify/prettier-config": "^1.1.2",
    "@tailwindcss/forms": "^0.5.3",
    "@tailwindcss/typography": "^0.5.9",
    "@total-typescript/ts-reset": "^0.4.2",
    "@types/eslint": "^8.4.10",
    "@types/react": "^18.2.22",
    "@types/react-dom": "^18.2.7",
    "eslint": "^8.20.0",
    "eslint-plugin-hydrogen": "0.12.2",
    "postcss": "^8.4.21",
    "postcss-import": "^15.1.0",
    "postcss-preset-env": "^8.2.0",
    "prettier": "^2.8.4",
    "tailwindcss": "^3.3.0",
    "typescript": "^5.2.2"
  },
  "engines": {
    "node": ">=16.13"
  },
  "browserslist": [
    "defaults"
  ]
}<|MERGE_RESOLUTION|>--- conflicted
+++ resolved
@@ -13,15 +13,9 @@
   "prettier": "@shopify/prettier-config",
   "dependencies": {
     "@remix-run/react": "^2.8.0",
-<<<<<<< HEAD
     "@shopify/cli": "3.60.0",
-    "@shopify/cli-hydrogen": "^8.0.3",
-    "@shopify/hydrogen": "2024.4.1",
-=======
-    "@shopify/cli": "3.59.2",
     "@shopify/cli-hydrogen": "^8.0.4",
     "@shopify/hydrogen": "2024.4.2",
->>>>>>> 1f578a3f
     "@shopify/remix-oxygen": "^2.0.4",
     "graphql": "^16.6.0",
     "graphql-tag": "^2.12.6",
