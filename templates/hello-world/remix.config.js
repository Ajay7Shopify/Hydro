--- conflicted
+++ resolved
@@ -17,12 +17,9 @@
   serverPlatform: 'neutral',
   serverMinify: process.env.NODE_ENV === 'production',
   future: {
-<<<<<<< HEAD
     v2_meta: true,
     v2_errorBoundary: true,
     v2_routeConvention: true,
-=======
     v2_normalizeFormMethod: true,
->>>>>>> d6e612f4
   },
 };