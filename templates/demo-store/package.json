--- conflicted
+++ resolved
@@ -20,15 +20,9 @@
     "@headlessui/react": "^1.7.2",
     "@remix-run/react": "1.19.1",
     "@shopify/cli": "3.49.2",
-<<<<<<< HEAD
-    "@shopify/cli-hydrogen": "^5.4.2",
+    "@shopify/cli-hydrogen": "^5.4.3",
     "@shopify/hydrogen": "^2023.10.0",
-    "@shopify/remix-oxygen": "^1.1.6",
-=======
-    "@shopify/cli-hydrogen": "^5.4.3",
-    "@shopify/hydrogen": "^2023.7.11",
     "@shopify/remix-oxygen": "^1.1.7",
->>>>>>> 5206562e
     "clsx": "^1.2.1",
     "cross-env": "^7.0.3",
     "graphql": "^16.6.0",
