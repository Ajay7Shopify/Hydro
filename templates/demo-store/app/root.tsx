import {
  defer,
  type LinksFunction,
  type LoaderArgs,
  type AppLoadContext,
} from '@shopify/remix-oxygen';
import {
  isRouteErrorResponse,
  Links,
  Meta,
  Outlet,
  Scripts,
  ScrollRestoration,
  useLoaderData,
  useMatches,
  useRouteError,
} from '@remix-run/react';
import {ShopifySalesChannel, Seo} from '@shopify/hydrogen';
import invariant from 'tiny-invariant';
import type {Shop, Cart} from '@shopify/hydrogen/storefront-api-types';

import {Layout} from '~/components';
import {seoPayload} from '~/lib/seo.server';

import favicon from '../public/favicon.svg';

import {GenericError} from './components/GenericError';
import {NotFound} from './components/NotFound';
import styles from './styles/app.css';
<<<<<<< HEAD
import favicon from '../public/favicon.svg';
import {seoPayload} from '~/lib/seo.server';
import {DEFAULT_LOCALE, parseMenu, type EnhancedMenu} from './lib/utils';
import invariant from 'tiny-invariant';
import {Shop, Cart} from '@shopify/hydrogen/storefront-api-types';
=======
import {
  DEFAULT_LOCALE,
  parseMenu,
  getCartId,
  type EnhancedMenu,
} from './lib/utils';
>>>>>>> 967870c4
import {useAnalytics} from './hooks/useAnalytics';

export const links: LinksFunction = () => {
  return [
    {rel: 'stylesheet', href: styles},
    {
      rel: 'preconnect',
      href: 'https://cdn.shopify.com',
    },
    {
      rel: 'preconnect',
      href: 'https://shop.app',
    },
    {rel: 'icon', type: 'image/svg+xml', href: favicon},
  ];
};

export async function loader({request, context}: LoaderArgs) {
  const {session, storefront, cart} = context;
  const [customerAccessToken, layout] = await Promise.all([
    session.get('customerAccessToken'),
    getLayoutData(context),
  ]);

  const seo = seoPayload.root({shop: layout.shop, url: request.url});

  return defer({
    isLoggedIn: Boolean(customerAccessToken),
    layout,
    selectedLocale: storefront.i18n,
    cart: cart.get(),
    analytics: {
      shopifySalesChannel: ShopifySalesChannel.hydrogen,
      shopId: layout.shop.id,
    },
    seo,
  });
}

export default function App() {
  const data = useLoaderData<typeof loader>();
  const locale = data.selectedLocale ?? DEFAULT_LOCALE;
  const hasUserConsent = true;

  useAnalytics(hasUserConsent, locale);

  return (
    <html lang={locale.language}>
      <head>
        <meta charSet="utf-8" />
        <meta name="viewport" content="width=device-width,initial-scale=1" />
        <Seo />
        <Meta />
        <Links />
      </head>
      <body>
        <Layout
          layout={data.layout as LayoutData}
          key={`${locale.language}-${locale.country}`}
        >
          <Outlet />
        </Layout>
        <ScrollRestoration />
        <Scripts />
      </body>
    </html>
  );
}

export function ErrorBoundary({error}: {error: Error}) {
  const [root] = useMatches();
  const locale = root?.data?.selectedLocale ?? DEFAULT_LOCALE;
  const routeError = useRouteError();
  const isRouteError = isRouteErrorResponse(routeError);

  let title = 'Error';
  let pageType = 'page';

  if (isRouteError) {
    title = 'Not found';
    if (routeError.status === 404) pageType = routeError.data || pageType;
  }

  return (
    <html lang={locale.language}>
      <head>
        <meta charSet="utf-8" />
        <meta name="viewport" content="width=device-width,initial-scale=1" />
        <title>{title}</title>
        <Meta />
        <Links />
      </head>
      <body>
        <Layout
          layout={root?.data?.layout}
          key={`${locale.language}-${locale.country}`}
        >
          {isRouteError ? (
            <>
              {routeError.status === 404 ? (
                <NotFound type={pageType} />
              ) : (
                <GenericError
                  error={{message: `${routeError.status} ${routeError.data}`}}
                />
              )}
            </>
          ) : (
            <GenericError error={error instanceof Error ? error : undefined} />
          )}
        </Layout>
        <Scripts />
      </body>
    </html>
  );
}

const LAYOUT_QUERY = `#graphql
  query layoutMenus(
    $language: LanguageCode
    $headerMenuHandle: String!
    $footerMenuHandle: String!
  ) @inContext(language: $language) {
    shop {
      id
      name
      description
      primaryDomain {
        url
      }
      brand {
       logo {
         image {
          url
         }
       }
     }
    }
    headerMenu: menu(handle: $headerMenuHandle) {
      id
      items {
        ...MenuItem
        items {
          ...MenuItem
        }
      }
    }
    footerMenu: menu(handle: $footerMenuHandle) {
      id
      items {
        ...MenuItem
        items {
          ...MenuItem
        }
      }
    }
  }
  fragment MenuItem on MenuItem {
    id
    resourceId
    tags
    title
    type
    url
  }
`;

export interface LayoutData {
  headerMenu: EnhancedMenu;
  footerMenu: EnhancedMenu;
  shop: Shop;
  cart?: Promise<Cart>;
}

async function getLayoutData({storefront}: AppLoadContext) {
  const HEADER_MENU_HANDLE = 'main-menu';
  const FOOTER_MENU_HANDLE = 'footer';

  const data = await storefront.query<LayoutData>(LAYOUT_QUERY, {
    variables: {
      headerMenuHandle: HEADER_MENU_HANDLE,
      footerMenuHandle: FOOTER_MENU_HANDLE,
      language: storefront.i18n.language,
    },
  });

  invariant(data, 'No data returned from Shopify API');

  /*
    Modify specific links/routes (optional)
    @see: https://shopify.dev/api/storefront/unstable/enums/MenuItemType
    e.g here we map:
      - /blogs/news -> /news
      - /blog/news/blog-post -> /news/blog-post
      - /collections/all -> /products
  */
  const customPrefixes = {BLOG: '', CATALOG: 'products'};

  const headerMenu = data?.headerMenu
    ? parseMenu(data.headerMenu, customPrefixes)
    : undefined;

  const footerMenu = data?.footerMenu
    ? parseMenu(data.footerMenu, customPrefixes)
    : undefined;

  return {shop: data.shop, headerMenu, footerMenu};
}<|MERGE_RESOLUTION|>--- conflicted
+++ resolved
@@ -19,29 +19,16 @@
 import invariant from 'tiny-invariant';
 import type {Shop, Cart} from '@shopify/hydrogen/storefront-api-types';
 
-import {Layout} from '~/components';
-import {seoPayload} from '~/lib/seo.server';
-
 import favicon from '../public/favicon.svg';
 
 import {GenericError} from './components/GenericError';
 import {NotFound} from './components/NotFound';
 import styles from './styles/app.css';
-<<<<<<< HEAD
-import favicon from '../public/favicon.svg';
+import {DEFAULT_LOCALE, parseMenu, type EnhancedMenu} from './lib/utils';
+import {useAnalytics} from './hooks/useAnalytics';
+
 import {seoPayload} from '~/lib/seo.server';
-import {DEFAULT_LOCALE, parseMenu, type EnhancedMenu} from './lib/utils';
-import invariant from 'tiny-invariant';
-import {Shop, Cart} from '@shopify/hydrogen/storefront-api-types';
-=======
-import {
-  DEFAULT_LOCALE,
-  parseMenu,
-  getCartId,
-  type EnhancedMenu,
-} from './lib/utils';
->>>>>>> 967870c4
-import {useAnalytics} from './hooks/useAnalytics';
+import {Layout} from '~/components';
 
 export const links: LinksFunction = () => {
   return [
