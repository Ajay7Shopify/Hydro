--- conflicted
+++ resolved
@@ -43,19 +43,7 @@
   cart?: Promise<Cart>;
 }
 
-<<<<<<< HEAD
-  return response.json() as StorefrontApiResponseOk<T>;
-}
-
-export async function getLayoutData() {
-=======
-export async function getLayoutData(
-  {storefront}: HydrogenContext,
-  params: Params,
-) {
-  const {language} = getLocalizationFromLang(params.lang);
-
->>>>>>> 4516e0eb
+export async function getLayoutData({storefront}: HydrogenContext) {
   const HEADER_MENU_HANDLE = 'main-menu';
   const FOOTER_MENU_HANDLE = 'footer';
 
@@ -438,25 +426,15 @@
   ${CART_FRAGMENT}
 `;
 
-<<<<<<< HEAD
-export async function getCart({cartId}: {cartId: string}) {
-  const {data} = await getStorefrontData<{cart: Cart}>({
-    query: CART_QUERY,
-=======
 export async function getCart(
   {storefront}: HydrogenContext,
   {
     cartId,
-    params,
   }: {
     cartId: string;
-    params: Params;
   },
 ) {
-  const {country} = getLocalizationFromLang(params.lang);
-
   const data = await storefront.query<{cart: Cart}>(CART_QUERY, {
->>>>>>> 4516e0eb
     variables: {
       cartId,
     },
