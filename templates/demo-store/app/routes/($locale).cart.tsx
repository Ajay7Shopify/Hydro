import {Await, useMatches} from '@remix-run/react';
import {Suspense} from 'react';
import invariant from 'tiny-invariant';
<<<<<<< HEAD
import {json, type ActionArgs} from '@shopify/remix-oxygen';
import {isLocalPath} from '~/lib/utils';
import {CartForm, type CartQueryData} from '@shopify/hydrogen';
=======
import {
  json,
  type ActionArgs,
  type AppLoadContext,
} from '@shopify/remix-oxygen';
import type {
  Cart as CartType,
  CartInput,
  CartLineInput,
  CartLineUpdateInput,
  CartUserError,
  UserError,
  CartBuyerIdentityInput,
} from '@shopify/hydrogen/storefront-api-types';

import {CartLoading, Cart} from '~/components';
import {isLocalPath, getCartId} from '~/lib/utils';
import {CartAction, type CartActions} from '~/lib/type';
>>>>>>> 967870c4

export async function action({request, context}: ActionArgs) {
  const {session, cart} = context;
  const headers = new Headers();

  const [formData, customerAccessToken] = await Promise.all([
    request.formData(),
    session.get('customerAccessToken'),
  ]);

  const {action, inputs} = cart.getFormInput(formData);
  invariant(action, 'No cartAction defined');

  let status = 200;
  let result: CartQueryData;

  switch (action) {
    case CartForm.ACTIONS.LinesAdd:
      result = await cart.addLines(inputs.lines);
      break;
    case CartForm.ACTIONS.LinesUpdate:
      result = await cart.updateLines(inputs.lines);
      break;
    case CartForm.ACTIONS.LinesRemove:
      result = await cart.removeLines(inputs.lineIds);
      break;
    case CartForm.ACTIONS.DiscountCodesUpdate:
      const formDiscountCode = formData.get('discountCode');
      const discountCodes = (
        formDiscountCode ? [formDiscountCode] : ['']
      ) as string[];
      result = await cart.updateDiscountCodes(discountCodes);
      break;
    case CartForm.ACTIONS.BuyerIdentityUpdate:
      result = await cart.updateBuyerIdentity({
        ...inputs.buyerIdentity,
        customerAccessToken,
      });
      break;
    default:
      invariant(false, `${action} cart action is not defined`);
  }

  /**
   * The Cart ID may change after each mutation. We need to update it each time in the session.
   */
  const cartId = result.cart.id;
  cart.setCartId(cartId, headers);

  const redirectTo = formData.get('redirectTo') ?? null;
  if (typeof redirectTo === 'string' && isLocalPath(redirectTo)) {
    status = 303;
    headers.set('Location', redirectTo);
  }

  const {cart: cartResult, errors} = result;
  return json(
    {
      cart: cartResult,
      errors,
      analytics: {
        cartId,
      },
    },
    {status, headers},
  );
}

export default function CartRoute() {
  const [root] = useMatches();
  // @todo: finish on a separate PR
  return (
    <div className="grid w-full gap-8 p-6 py-8 md:p-8 lg:p-12 justify-items-start">
      <Suspense fallback={<CartLoading />}>
        <Await resolve={root.data?.cart}>
          {(cart) => <Cart layout="page" cart={cart} />}
        </Await>
      </Suspense>
    </div>
  );
}<|MERGE_RESOLUTION|>--- conflicted
+++ resolved
@@ -1,30 +1,11 @@
 import {Await, useMatches} from '@remix-run/react';
 import {Suspense} from 'react';
 import invariant from 'tiny-invariant';
-<<<<<<< HEAD
 import {json, type ActionArgs} from '@shopify/remix-oxygen';
+import {CartForm, type CartQueryData} from '@shopify/hydrogen';
+
 import {isLocalPath} from '~/lib/utils';
-import {CartForm, type CartQueryData} from '@shopify/hydrogen';
-=======
-import {
-  json,
-  type ActionArgs,
-  type AppLoadContext,
-} from '@shopify/remix-oxygen';
-import type {
-  Cart as CartType,
-  CartInput,
-  CartLineInput,
-  CartLineUpdateInput,
-  CartUserError,
-  UserError,
-  CartBuyerIdentityInput,
-} from '@shopify/hydrogen/storefront-api-types';
-
 import {CartLoading, Cart} from '~/components';
-import {isLocalPath, getCartId} from '~/lib/utils';
-import {CartAction, type CartActions} from '~/lib/type';
->>>>>>> 967870c4
 
 export async function action({request, context}: ActionArgs) {
   const {session, cart} = context;
