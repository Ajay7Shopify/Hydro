--- conflicted
+++ resolved
@@ -131,20 +131,17 @@
     throw await notFoundMaybeRedirect(request, context);
   }
 
-<<<<<<< HEAD
+  const collectionNodes = flattenConnection(collections);
+
   return json({
     collection,
     appliedFilters,
+    collections: collectionNodes,
     analytics: {
       pageType: 'collection',
       handle: collectionHandle,
     },
   });
-=======
-  const collectionNodes = flattenConnection(collections);
-
-  return json({collection, appliedFilters, collections: collectionNodes});
->>>>>>> 275e943d
 }
 
 export const meta: MetaFunction = ({
