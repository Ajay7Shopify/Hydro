--- conflicted
+++ resolved
@@ -5,14 +5,10 @@
   type LoaderArgs,
 } from '@shopify/hydrogen-remix';
 import {useLoaderData} from '@remix-run/react';
-import type {
-  Collection as CollectionType,
-  Filter,
-} from '@shopify/hydrogen-react/storefront-api-types';
+import type {Collection as CollectionType} from '@shopify/hydrogen-react/storefront-api-types';
 import invariant from 'tiny-invariant';
-import {PageHeader, Section, Text, SortFilter} from '~/components';
+import {PageHeader, Section, Text} from '~/components';
 import {ProductGrid} from '~/components/ProductGrid';
-import {getLocalizationFromLang} from '~/lib/utils';
 
 import {PRODUCT_CARD_FRAGMENT} from '~/data';
 
@@ -47,15 +43,7 @@
     variables: {
       handle: collectionHandle,
       pageBy: PAGINATION_SIZE,
-<<<<<<< HEAD
-      available: variables.available === 'false' ? false : true,
-      // TODO: Can we pass in multiple variantOptions?
-      variantOption: variantOption.length > 0 ? variantOption[0] : undefined,
-=======
-      language,
-      country,
       filters,
->>>>>>> f8a4135b
     },
   });
 
