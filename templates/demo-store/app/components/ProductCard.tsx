--- conflicted
+++ resolved
@@ -5,11 +5,7 @@
   Money,
   useMoney,
 } from '@shopify/hydrogen-react';
-<<<<<<< HEAD
-import type {SerializeFrom} from '@remix-run/oxygen';
-=======
 import type {SerializeFrom} from '@shopify/remix-oxygen';
->>>>>>> 302f8dfa
 import {Text, Link, Button, AddToCartButton} from '~/components';
 import {isDiscounted, isNewArrival} from '~/lib/utils';
 import {getProductPlaceholder} from '~/lib/placeholders';
