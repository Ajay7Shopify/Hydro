--- conflicted
+++ resolved
@@ -4,16 +4,12 @@
   createRequestHandler,
   getStorefrontHeaders,
 } from '@shopify/remix-oxygen';
-<<<<<<< HEAD
 import {
   createCartHandler_unstable,
   createStorefrontClient,
   storefrontRedirect,
 } from '@shopify/hydrogen';
-=======
-import {createStorefrontClient, storefrontRedirect} from '@shopify/hydrogen';
 
->>>>>>> 967870c4
 import {HydrogenSession} from '~/lib/session.server';
 import {getLocaleFromRequest} from '~/lib/utils';
 
