--- conflicted
+++ resolved
@@ -20,11 +20,8 @@
     unstable_postcss: true,
     unstable_tailwind: true,
     v2_meta: true,
-<<<<<<< HEAD
     v2_routeConvention: true,
-=======
     v2_errorBoundary: true,
     v2_normalizeFormMethod: true,
->>>>>>> 2d4c5d93
   },
 };