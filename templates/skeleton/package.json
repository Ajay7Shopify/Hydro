--- conflicted
+++ resolved
@@ -13,19 +13,11 @@
   },
   "prettier": "@shopify/prettier-config",
   "dependencies": {
-<<<<<<< HEAD
     "@remix-run/react": "2.0.0",
-    "@shopify/cli": "3.48.0",
-    "@shopify/cli-hydrogen": "^5.2.0",
-    "@shopify/hydrogen": "^2023.7.3",
-    "@shopify/remix-oxygen": "^1.1.3",
-=======
-    "@remix-run/react": "1.19.1",
     "@shopify/cli": "3.49.2",
     "@shopify/cli-hydrogen": "^5.2.3",
     "@shopify/hydrogen": "^2023.7.7",
     "@shopify/remix-oxygen": "^1.1.4",
->>>>>>> 33258210
     "graphql": "^16.6.0",
     "graphql-tag": "^2.12.6",
     "isbot": "^3.6.6",
