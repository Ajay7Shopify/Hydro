{
  "name": "hydrogen",
  "private": true,
  "sideEffects": false,
  "scripts": {
    "build": "npm run build:pkg",
    "build:pkg": "turbo build --parallel --filter=./packages/*",
    "build:examples": "turbo build --parallel --filter=./examples/*",
    "build:templates": "turbo build --parallel --filter=./templates/*",
    "build:all": "npm run build:pkg && npm run build:templates && npm run build:examples",
    "ci:checks": "turbo run lint test format:check typecheck",
    "dev": "npm run dev:pkg",
    "dev:pkg": "cross-env LOCAL_DEV=true turbo dev --parallel --filter=./packages/*",
    "dev:app": "cd templates/skeleton && cross-env LOCAL_DEV=true npm run dev --",
    "docs:build": "turbo run build-docs",
    "docs:preview": "turbo run preview-docs",
    "lint": "eslint --no-error-on-unmatched-pattern --ext .js,.ts,.jsx,.tsx ./packages",
    "format": "prettier --write --ignore-unknown ./packages",
    "format:check": "prettier --check --ignore-unknown ./packages",
    "typecheck": "turbo typecheck --parallel",
    "test": "turbo run test --parallel",
    "test:watch": "turbo run test:watch",
    "version": "changeset version && npm run version:post",
    "version:post": "npm run version:hydrogen && npm run version:cli",
    "version:hydrogen": "node -p \"'export const LIB_VERSION = \\'' + require('./packages/hydrogen/package.json').version + '\\';'\" > packages/hydrogen/src/version.ts",
    "version:cli": "cd packages/cli && npm run generate:manifest",
    "version:next": "node scripts/changeset-version-next.mjs",
    "changeset": "changeset",
    "clean-all": "rimraf node_modules/.bin && rimraf node_modules/.cache && rimraf packages/*/dist && rimraf templates/*/.cache",
    "check": "npm run build && npm run lint && npm run typecheck && npm run test"
  },
  "workspaces": [
    "docs/preview",
    "examples/classic-remix",
    "examples/custom-cart-method",
    "examples/express",
    "examples/infinite-scroll",
    "examples/legacy-customer-account-flow",
    "examples/metaobjects",
    "examples/multipass",
    "examples/optimistic-cart-ui",
    "examples/partytown",
    "examples/subscriptions",
    "examples/third-party-queries-caching",
<<<<<<< HEAD
    "examples/vite",
    "examples/analytics",
=======
>>>>>>> 14bb5df1
    "packages/cli",
    "packages/create-hydrogen",
    "packages/hydrogen",
    "packages/hydrogen-codegen",
    "packages/hydrogen-react",
    "packages/mini-oxygen",
    "packages/remix-oxygen",
    "templates/hello-world",
    "templates/skeleton"
  ],
  "prettier": "@shopify/prettier-config",
  "devDependencies": {
    "@changesets/changelog-github": "^0.4.8",
    "@changesets/cli": "^2.26.0",
    "@playwright/test": "^1.40.1",
    "@types/eslint": "^8.4.10",
    "cross-env": "^7.0.3",
    "eslint": "^8.20.0",
    "lint-staged": "^10.5.4",
    "prettier": "^2.8.4",
    "rimraf": "^3.0.2",
    "tsup": "7.2.0",
    "turbo": "1.12.0",
    "typescript": "^5.2.2",
    "yorkie": "^2.0.0",
    "tiny-invariant": "^1.3.1"
  },
  "engines": {
    "node": ">=18.0.0"
  },
  "gitHooks": {
    "pre-commit": "lint-staged"
  },
  "lint-staged": {
    "*.{js,jsx}": [
      "prettier --write"
    ],
    "*.{ts,tsx}": [
      "npm run lint --",
      "prettier --parser=typescript --write"
    ],
    "*.html": [
      "prettier --write"
    ],
    "*.css": [
      "prettier --write"
    ]
  },
  "overrides": {
    "@oclif/core": "3.15.1",
    "@oclif/plugin-commands": "3.1.0",
    "@oclif/plugin-help": "6.0.9",
    "@oclif/plugin-plugins": "4.2.6"
  }
}<|MERGE_RESOLUTION|>--- conflicted
+++ resolved
@@ -42,11 +42,8 @@
     "examples/partytown",
     "examples/subscriptions",
     "examples/third-party-queries-caching",
-<<<<<<< HEAD
     "examples/vite",
     "examples/analytics",
-=======
->>>>>>> 14bb5df1
     "packages/cli",
     "packages/create-hydrogen",
     "packages/hydrogen",
