{
  "name": "@shopify/create-hydrogen",
  "publishConfig": {
    "access": "public",
    "@shopify:registry": "https://registry.npmjs.org"
  },
  "license": "MIT",
  "version": "4.3.10",
  "type": "module",
  "scripts": {
    "build": "tsup --clean",
    "dev": "tsup --watch src --watch ../cli/src",
    "test": "vitest run --test-timeout=60000",
    "typecheck": "tsc --noEmit"
  },
  "dependencies": {
<<<<<<< HEAD
    "@ast-grep/napi": "0.11.0"
  },
  "devDependencies": {
    "@shopify/cli-hydrogen": "^8.0.4",
    "tempy": "3.0.0"
=======
    "@shopify/cli-hydrogen": "^8.1.0"
>>>>>>> 4337200c
  },
  "bin": "dist/create-app.js",
  "files": [
    "dist"
  ]
}<|MERGE_RESOLUTION|>--- conflicted
+++ resolved
@@ -14,15 +14,11 @@
     "typecheck": "tsc --noEmit"
   },
   "dependencies": {
-<<<<<<< HEAD
     "@ast-grep/napi": "0.11.0"
   },
   "devDependencies": {
-    "@shopify/cli-hydrogen": "^8.0.4",
+    "@shopify/cli-hydrogen": "^8.1.0",
     "tempy": "3.0.0"
-=======
-    "@shopify/cli-hydrogen": "^8.1.0"
->>>>>>> 4337200c
   },
   "bin": "dist/create-app.js",
   "files": [
