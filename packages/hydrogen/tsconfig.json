{
  "extends": "../../tsconfig.json",
  "include": ["src", "./hydrogen.config.d.ts"],
  "compilerOptions": {
    "jsx": "react-jsx",
    "types": ["@shopify/oxygen-workers-types", "node", "vite/client"],
    "paths": {
<<<<<<< HEAD
      "@shopify/hydrogen": ["./src"]
    },
    "types": [
      "@shopify/oxygen-workers-types",
      "node",
      "jest",
      "@testing-library/jest-dom"
    ]
=======
      "@shopify/hydrogen": ["./src"],
      "~/mini-oxygen/*": ["../mini-oxygen/src/*"]
    }
>>>>>>> 31f75957
  },
  "exclude": ["src/cart/createCartHandler.example.ts"]
}<|MERGE_RESOLUTION|>--- conflicted
+++ resolved
@@ -3,22 +3,17 @@
   "include": ["src", "./hydrogen.config.d.ts"],
   "compilerOptions": {
     "jsx": "react-jsx",
-    "types": ["@shopify/oxygen-workers-types", "node", "vite/client"],
-    "paths": {
-<<<<<<< HEAD
-      "@shopify/hydrogen": ["./src"]
-    },
     "types": [
       "@shopify/oxygen-workers-types",
       "node",
+      "vite/client",
       "jest",
       "@testing-library/jest-dom"
-    ]
-=======
+    ],
+    "paths": {
       "@shopify/hydrogen": ["./src"],
       "~/mini-oxygen/*": ["../mini-oxygen/src/*"]
-    }
->>>>>>> 31f75957
+    },
   },
   "exclude": ["src/cart/createCartHandler.example.ts"]
 }