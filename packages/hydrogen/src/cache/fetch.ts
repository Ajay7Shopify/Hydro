/// <reference types="@shopify/remix-oxygen" />

import {hashKey} from '../utils/hash.js';
import {CacheShort, CachingStrategy, NO_STORE} from './strategies';
import {
  getItemFromCache,
  setItemInCache,
  isStale,
  getKeyUrl,
} from './sub-request';

/**
 * The cache key is used to uniquely identify a value in the cache.
 */
export type CacheKey = string | readonly unknown[];

export type FetchDebugInfo = {
<<<<<<< HEAD
  requestId?: string;
  stackLine?: string;
=======
>>>>>>> 49fb53dd
  graphql?: string;
  purpose?: string | null;
};

export type WithCacheOptions<T = unknown> = {
  strategy?: CachingStrategy | null;
  cacheInstance?: Cache;
  shouldCacheResult?: (value: T) => boolean;
  waitUntil?: ExecutionContext['waitUntil'];
  debugInfo?: FetchDebugInfo;
};

export type FetchCacheOptions = {
  cache?: CachingStrategy;
  cacheInstance?: Cache;
  cacheKey?: CacheKey;
  shouldCacheResponse?: (body: any, response: Response) => boolean;
  waitUntil?: ExecutionContext['waitUntil'];
  returnType?: 'json' | 'text' | 'arrayBuffer' | 'blob';
  debugInfo?: FetchDebugInfo;
};

function toSerializableResponse(body: any, response: Response) {
  return [
    body,
    {
      status: response.status,
      statusText: response.statusText,
      headers: Array.from(response.headers.entries()),
    },
  ] satisfies [any, ResponseInit];
}

function fromSerializableResponse([body, init]: [any, ResponseInit]) {
  return [body, new Response(body, init)] as const;
}

// Check if the response body has GraphQL errors
// https://spec.graphql.org/June2018/#sec-Response-Format
export const checkGraphQLErrors = (body: any) => !body?.errors;

// Lock to prevent revalidating the same sub-request
// in the same isolate. Note that different isolates
// in the same colo could duplicate the revalidation
// since this is only an in-memory lock.
// https://github.com/Shopify/oxygen-platform/issues/625
const swrLock = new Set<string>();

export async function runWithCache<T = unknown>(
  cacheKey: CacheKey,
  actionFn: () => T | Promise<T>,
  {
    strategy = CacheShort(),
    cacheInstance,
    shouldCacheResult = () => true,
    waitUntil,
    debugInfo,
  }: WithCacheOptions<T>,
): Promise<T> {
  const startTime = Date.now();
  const key = hashKey([
    // '__HYDROGEN_CACHE_ID__', // TODO purgeQueryCacheOnBuild
    ...(typeof cacheKey === 'string' ? [cacheKey] : cacheKey),
  ]);

  const logSubRequestEvent =
    process.env.NODE_ENV === 'development'
      ? (
          cacheStatus?: 'MISS' | 'HIT' | 'STALE' | 'PUT',
          overrideStartTime?: number,
        ) => {
          globalThis.__H2O_LOG_EVENT?.({
            eventType: 'subrequest',
            url: getKeyUrl(key),
            startTime: overrideStartTime || startTime,
            cacheStatus,
            waitUntil,
            ...debugInfo,
          });
        }
      : undefined;

  if (!cacheInstance || !strategy || strategy.mode === NO_STORE) {
    const result = await actionFn();
    // Log non-cached requests
    logSubRequestEvent?.();
    return result;
  }

  const cachedItem = await getItemFromCache(cacheInstance, key);
  // console.log('--- Cache', cachedItem ? 'HIT' : 'MISS');

  if (cachedItem) {
    const [cachedResult, cacheInfo] = cachedItem;
    const cacheStatus = isStale(key, cacheInfo) ? 'STALE' : 'HIT';

    if (!swrLock.has(key) && cacheStatus === 'STALE') {
      swrLock.add(key);

      // Important: Run revalidation asynchronously.
      const revalidatingPromise = Promise.resolve().then(async () => {
        const revalidateStartTime = Date.now();
        try {
          const result = await actionFn();

          if (shouldCacheResult(result)) {
            await setItemInCache(cacheInstance, key, result, strategy);

            // Log PUT requests with the revalidate start time
            logSubRequestEvent?.('PUT', revalidateStartTime);
          }
        } catch (error: any) {
          if (error.message) {
            error.message = 'SWR in sub-request failed: ' + error.message;
          }

          console.error(error);
        } finally {
          swrLock.delete(key);
        }
      });

      // Asynchronously wait for it in workers
      waitUntil?.(revalidatingPromise);
    }

    // Log HIT/STALE requests
    logSubRequestEvent?.(cacheStatus);

    return cachedResult;
  }

  const result = await actionFn();

  // Log MISS requests
  logSubRequestEvent?.('MISS');

  /**
   * Important: Do this async
   */
  if (shouldCacheResult(result)) {
    const setItemInCachePromise = Promise.resolve().then(async () => {
      const putStartTime = Date.now();
      await setItemInCache(cacheInstance, key, result, strategy);
      logSubRequestEvent?.('PUT', putStartTime);
    });

    waitUntil?.(setItemInCachePromise);
  }

  return result;
}

/**
 * `fetch` equivalent that stores responses in cache.
 * Useful for calling third-party APIs that need to be cached.
 * @private
 */
export async function fetchWithServerCache(
  url: string,
  requestInit: Request | RequestInit,
  {
    cacheInstance,
    cache: cacheOptions,
    cacheKey = [url, requestInit],
    shouldCacheResponse = () => true,
    waitUntil,
    returnType = 'json',
    debugInfo,
  }: FetchCacheOptions = {},
): Promise<readonly [any, Response]> {
  if (!cacheOptions && (!requestInit.method || requestInit.method === 'GET')) {
    cacheOptions = CacheShort();
  }

  return runWithCache(
    cacheKey,
    async () => {
      const response = await fetch(url, requestInit);
      let data;

      try {
        data = await response[returnType]();
      } catch {
        try {
          data = await response.text();
        } catch {
          // Getting a response without a valid body
          throw new Error(
            `Storefront API response code: ${
              response.status
            } (Request Id: ${response.headers.get('x-request-id')})`,
          );
        }
      }

      return toSerializableResponse(data, response);
    },
    {
      cacheInstance,
      waitUntil,
      strategy: cacheOptions ?? null,
      debugInfo,
      shouldCacheResult: (result) =>
        shouldCacheResponse(...fromSerializableResponse(result)),
    },
  ).then(fromSerializableResponse);
}<|MERGE_RESOLUTION|>--- conflicted
+++ resolved
@@ -15,11 +15,7 @@
 export type CacheKey = string | readonly unknown[];
 
 export type FetchDebugInfo = {
-<<<<<<< HEAD
   requestId?: string;
-  stackLine?: string;
-=======
->>>>>>> 49fb53dd
   graphql?: string;
   purpose?: string | null;
 };
