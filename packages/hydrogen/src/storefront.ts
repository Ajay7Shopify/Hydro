import {
  createStorefrontClient as createStorefrontUtilities,
  getShopifyCookies,
  type StorefrontApiResponseOk,
  type StorefrontClientProps,
  SHOPIFY_S,
  SHOPIFY_Y,
  SHOPIFY_STOREFRONT_ID_HEADER,
  SHOPIFY_STOREFRONT_Y_HEADER,
  SHOPIFY_STOREFRONT_S_HEADER,
} from '@shopify/hydrogen-react';
import type {ExecutionArgs} from 'graphql';
import {fetchWithServerCache, checkGraphQLErrors} from './cache/fetch';
import {STOREFRONT_REQUEST_GROUP_ID_HEADER} from './constants';
import {
  CacheNone,
  CacheLong,
  CacheShort,
  CacheCustom,
  generateCacheControlHeader,
  type CachingStrategy,
} from './cache/strategies';
import {generateUUID} from './utils/uuid';
import {parseJSON} from './utils/parse-json';
import {
  CountryCode,
  LanguageCode,
} from '@shopify/hydrogen-react/storefront-api-types';
import {warnOnce} from './utils/warning';
import {LIB_VERSION} from './version';

type StorefrontApiResponse<T> = StorefrontApiResponseOk<T>;

export type I18nBase = {
  language: LanguageCode;
  country: CountryCode;
};

/**
 * Wraps all the returned utilities from `createStorefrontClient`.
 */
export type StorefrontClient<TI18n extends I18nBase> = {
  storefront: Storefront<TI18n>;
};

/**
 * Maps all the queries found in the project to variables and return types.
 */
export interface StorefrontQueries {
  // Example of how a generated query type looks like:
  // '#graphql query q1 {...}': {return: Q1Query; variables: Q1QueryVariables};
}

/**
 * Maps all the mutations found in the project to variables and return types.
 */
export interface StorefrontMutations {
  // Example of how a generated mutation type looks like:
  // '#graphql mutation m1 {...}': {return: M1Mutation; variables: M1MutationVariables};
}

// Default type for `variables` in storefront client
type GenericVariables = ExecutionArgs['variableValues'];

// Use this type to make parameters optional in storefront client
// when no variables need to be passed.
type EmptyVariables = {[key: string]: never};

// These are the variables that are automatically added to the storefront API.
// We use this type to make parameters optional in storefront client
// when these are the only variables that can be passed.
type AutoAddedVariableNames = 'country' | 'language';

type IsOptionalVariables<OperationTypeValue extends {variables: any}> = Omit<
  OperationTypeValue['variables'],
  AutoAddedVariableNames
> extends EmptyVariables
  ? true // No need to pass variables
  : GenericVariables extends OperationTypeValue['variables']
  ? true // We don't know what variables are needed
  : false; // Variables are known and required

type StorefrontCommonOptions<Variables extends GenericVariables> = {
  headers?: HeadersInit;
  storefrontApiVersion?: string;
} & (IsOptionalVariables<{variables: Variables}> extends true
  ? {variables?: Variables}
  : {variables: Variables});

type StorefrontQuerySecondParam<
  RawGqlString extends keyof StorefrontQueries | string = string,
> = (RawGqlString extends keyof StorefrontQueries
  ? StorefrontCommonOptions<StorefrontQueries[RawGqlString]['variables']>
  : StorefrontCommonOptions<GenericVariables>) & {cache?: CachingStrategy};

type StorefrontMutateSecondParam<
  RawGqlString extends keyof StorefrontMutations | string = string,
> = RawGqlString extends keyof StorefrontMutations
  ? StorefrontCommonOptions<StorefrontMutations[RawGqlString]['variables']>
  : StorefrontCommonOptions<GenericVariables>;

/**
 * Interface to interact with the Storefront API.
 */
export type Storefront<TI18n extends I18nBase = I18nBase> = {
  /** The function to run a query on Storefront API. */
  query: <OverrideReturnType = any, RawGqlString extends string = string>(
    query: RawGqlString,
    ...options: RawGqlString extends keyof StorefrontQueries // Do we have any generated query types?
      ? IsOptionalVariables<StorefrontQueries[RawGqlString]> extends true
        ? [StorefrontQuerySecondParam<RawGqlString>?] // Using codegen, query has no variables
        : [StorefrontQuerySecondParam<RawGqlString>] // Using codegen, query needs variables
      : [StorefrontQuerySecondParam?] // No codegen, variables always optional
  ) => Promise<
    RawGqlString extends keyof StorefrontQueries // Do we have any generated query types?
      ? StorefrontQueries[RawGqlString]['return'] // Using codegen, return type is known
      : OverrideReturnType // No codegen, let user specify return type
  >;
  /** The function to run a mutation on Storefront API. */
  mutate: <OverrideReturnType = any, RawGqlString extends string = string>(
    mutation: RawGqlString,
    ...options: RawGqlString extends keyof StorefrontMutations // Do we have any generated mutation types?
      ? IsOptionalVariables<StorefrontMutations[RawGqlString]> extends true
        ? [StorefrontMutateSecondParam<RawGqlString>?] // Using codegen, mutation has no variables
        : [StorefrontMutateSecondParam<RawGqlString>] // Using codegen, mutation needs variables
      : [StorefrontMutateSecondParam?] // No codegen, variables always optional
  ) => Promise<
    RawGqlString extends keyof StorefrontMutations // Do we have any generated mutation types?
      ? StorefrontMutations[RawGqlString]['return'] // Using codegen, return type is known
      : OverrideReturnType // No codegen, let user specify return type
  >;
  /** The cache instance passed in from the `createStorefrontClient` argument. */
  cache?: Cache;
  /** Re-export of [`CacheNone`](/docs/api/hydrogen/2023-07/utilities/cachenone). */
  CacheNone: typeof CacheNone;
  /** Re-export of [`CacheLong`](/docs/api/hydrogen/2023-07/utilities/cachelong). */
  CacheLong: typeof CacheLong;
  /** Re-export of [`CacheShort`](/docs/api/hydrogen/2023-07/utilities/cacheshort). */
  CacheShort: typeof CacheShort;
  /** Re-export of [`CacheCustom`](/docs/api/hydrogen/2023-07/utilities/cachecustom). */
  CacheCustom: typeof CacheCustom;
  /** Re-export of [`generateCacheControlHeader`](/docs/api/hydrogen/2023-07/utilities/generatecachecontrolheader). */
  generateCacheControlHeader: typeof generateCacheControlHeader;
  /** Returns an object that contains headers that are needed for each query to Storefront API GraphQL endpoint. See [`getPublicTokenHeaders` in Hydrogen React](/docs/api/hydrogen-react/2023-07/utilities/createstorefrontclient#:~:text=%27graphql%27.-,getPublicTokenHeaders,-(props%3F%3A) for more details. */
  getPublicTokenHeaders: ReturnType<
    typeof createStorefrontUtilities
  >['getPublicTokenHeaders'];
  /** Returns an object that contains headers that are needed for each query to Storefront API GraphQL endpoint for API calls made from a server. See [`getPrivateTokenHeaders` in  Hydrogen React](/docs/api/hydrogen-react/2023-07/utilities/createstorefrontclient#:~:text=storefrontApiVersion-,getPrivateTokenHeaders,-(props%3F%3A) for more details.*/
  getPrivateTokenHeaders: ReturnType<
    typeof createStorefrontUtilities
  >['getPrivateTokenHeaders'];
  /** Creates the fully-qualified URL to your myshopify.com domain. See [`getShopifyDomain` in  Hydrogen React](/docs/api/hydrogen-react/2023-07/utilities/createstorefrontclient#:~:text=StorefrontClientReturn-,getShopifyDomain,-(props%3F%3A) for more details. */
  getShopifyDomain: ReturnType<
    typeof createStorefrontUtilities
  >['getShopifyDomain'];
  /** Creates the fully-qualified URL to your store's GraphQL endpoint. See [`getStorefrontApiUrl` in  Hydrogen React](/docs/api/hydrogen-react/2023-07/utilities/createstorefrontclient#:~:text=storeDomain-,getStorefrontApiUrl,-(props%3F%3A) for more details.*/
  getApiUrl: ReturnType<
    typeof createStorefrontUtilities
  >['getStorefrontApiUrl'];
  /** Determines if the error is resulted from a Storefront API call. */
  isApiError: (error: any) => boolean;
  /** The `i18n` object passed in from the `createStorefrontClient` argument. */
  i18n: TI18n;
};

type HydrogenClientProps<TI18n> = {
  /** Storefront API headers. If on Oxygen, use `getStorefrontHeaders()` */
  storefrontHeaders?: StorefrontHeaders;
  /** An instance that implements the [Cache API](https://developer.mozilla.org/en-US/docs/Web/API/Cache) */
  cache?: Cache;
  /** @deprecated use storefrontHeaders instead */
  buyerIp?: string;
  /** @deprecated use storefrontHeaders instead */
  requestGroupId?: string | null;
  /** The globally unique identifier for the Shop */
  storefrontId?: string;
  /** The `waitUntil` function is used to keep the current request/response lifecycle alive even after a response has been sent. It should be provided by your platform. */
  waitUntil?: ExecutionContext['waitUntil'];
  /** An object containing a country code and language code */
  i18n?: TI18n;
};

export type CreateStorefrontClientOptions<TI18n extends I18nBase> =
  HydrogenClientProps<TI18n> & StorefrontClientProps;

type StorefrontHeaders = {
  /** A unique ID that correlates all sub-requests together. */
  requestGroupId: string | null;
  /** The IP address of the client. */
  buyerIp: string | null;
  /** The cookie header from the client  */
  cookie: string | null;
  /** The purpose header value for debugging */
  purpose: string | null;
};

type StorefrontQueryOptions = StorefrontQuerySecondParam & {
  query: string;
  mutation?: never;
};

type StorefrontMutationOptions = StorefrontMutateSecondParam & {
  query?: never;
  mutation: string;
  cache?: never;
};

const StorefrontApiError = class extends Error {} as ErrorConstructor;
export const isStorefrontApiError = (error: any) =>
  error instanceof StorefrontApiError;

const isQueryRE = /(^|}\s)query[\s({]/im;
const isMutationRE = /(^|}\s)mutation[\s({]/im;

function minifyQuery(string: string) {
  return string
    .replace(/\s*#.*$/gm, '') // Remove GQL comments
    .replace(/\s+/gm, ' ') // Minify spaces
    .trim();
}

const defaultI18n: I18nBase = {language: 'EN', country: 'US'};

/**
 *  This function extends `createStorefrontClient` from [Hydrogen React](/docs/api/hydrogen-react/2023-07/utilities/createstorefrontclient). The additional arguments enable internationalization (i18n), caching, and other features particular to Remix and Oxygen.
 *
 *  Learn more about [data fetching in Hydrogen](/docs/custom-storefronts/hydrogen/data-fetching/fetch-data).
 */
export function createStorefrontClient<TI18n extends I18nBase>(
  options: CreateStorefrontClientOptions<TI18n>,
): StorefrontClient<TI18n> {
  const {
    storefrontHeaders,
    cache,
    waitUntil,
    buyerIp,
    i18n,
    requestGroupId,
    storefrontId,
    ...clientOptions
  } = options;
  const H2_PREFIX_WARN = '[h2:warn:createStorefrontClient] ';

  if (process.env.NODE_ENV === 'development' && !cache) {
    warnOnce(
      H2_PREFIX_WARN +
        'Storefront API client created without a cache instance. This may slow down your sub-requests.',
    );
  }

  const {
    getPublicTokenHeaders,
    getPrivateTokenHeaders,
    getStorefrontApiUrl,
    getShopifyDomain,
  } = createStorefrontUtilities(clientOptions);

  const getHeaders = clientOptions.privateStorefrontToken
    ? getPrivateTokenHeaders
    : getPublicTokenHeaders;

  const defaultHeaders = getHeaders({
    contentType: 'json',
    buyerIp: storefrontHeaders?.buyerIp || buyerIp,
  });

  defaultHeaders[STOREFRONT_REQUEST_GROUP_ID_HEADER] =
    storefrontHeaders?.requestGroupId || requestGroupId || generateUUID();

  if (storefrontId) defaultHeaders[SHOPIFY_STOREFRONT_ID_HEADER] = storefrontId;
  if (LIB_VERSION) defaultHeaders['user-agent'] = `Hydrogen ${LIB_VERSION}`;

  if (storefrontHeaders && storefrontHeaders.cookie) {
    const cookies = getShopifyCookies(storefrontHeaders.cookie ?? '');

    if (cookies[SHOPIFY_Y])
      defaultHeaders[SHOPIFY_STOREFRONT_Y_HEADER] = cookies[SHOPIFY_Y];
    if (cookies[SHOPIFY_S])
      defaultHeaders[SHOPIFY_STOREFRONT_S_HEADER] = cookies[SHOPIFY_S];
  }

  // Deprecation warning
  if (process.env.NODE_ENV === 'development' && !storefrontHeaders) {
    warnOnce(
      H2_PREFIX_WARN +
        '`requestGroupId` and `buyerIp` will be deprecated in the next calendar release. Please use `getStorefrontHeaders`',
    );
  }

  async function fetchStorefrontApi<T>({
    query,
    mutation,
    variables,
    cache: cacheOptions,
    headers = [],
    storefrontApiVersion,
  }: StorefrontQueryOptions | StorefrontMutationOptions): Promise<T> {
    const userHeaders =
      headers instanceof Headers
        ? Object.fromEntries(headers.entries())
        : Array.isArray(headers)
        ? Object.fromEntries(headers)
        : headers;

    query = query ?? mutation;

    const queryVariables = {...variables};

    if (i18n) {
      if (!variables?.country && /\$country/.test(query)) {
        queryVariables.country = i18n.country;
      }

      if (!variables?.language && /\$language/.test(query)) {
        queryVariables.language = i18n.language;
      }
    }

    const url = getStorefrontApiUrl({storefrontApiVersion});
    const graphqlData = JSON.stringify({query, variables: queryVariables});
    const requestInit = {
      method: 'POST',
      headers: {...defaultHeaders, ...userHeaders},
      body: graphqlData,
    } satisfies RequestInit;

    // Remove any headers that are identifiable to the user or request
    const cacheKey = [
      url,
      {
        method: requestInit.method,
        headers: {
          'content-type': defaultHeaders['content-type'],
          'X-SDK-Variant': defaultHeaders['X-SDK-Variant'],
          'X-SDK-Variant-Source': defaultHeaders['X-SDK-Variant-Source'],
          'X-SDK-Version': defaultHeaders['X-SDK-Version'],
          'X-Shopify-Storefront-Access-Token':
            defaultHeaders['X-Shopify-Storefront-Access-Token'],
          'user-agent': defaultHeaders['user-agent'],
        },
        body: requestInit.body,
      },
    ];

    const [body, response] = await fetchWithServerCache(url, requestInit, {
      cacheInstance: mutation ? undefined : cache,
      cache: cacheOptions || CacheShort(),
      cacheKey,
      shouldCacheResponse: checkGraphQLErrors,
      waitUntil,
<<<<<<< HEAD
      debugInfo: {
        stackLine,
        graphql: graphqlData,
        requestId: requestInit.headers[STOREFRONT_REQUEST_GROUP_ID_HEADER],
        purpose: storefrontHeaders?.purpose,
      },
=======
      debugInfo: {graphql: graphqlData},
>>>>>>> 49fb53dd
    });

    const errorOptions: StorefrontErrorOptions<T> = {
      response,
      type: mutation ? 'mutation' : 'query',
      query,
      queryVariables,
      errors: undefined,
    };

    if (!response.ok) {
      /**
       * The Storefront API might return a string error, or a JSON-formatted {error: string}.
       * We try both and conform them to a single {errors} format.
       */
      let errors;
      try {
        errors = parseJSON(body);
      } catch (_e) {
        errors = [{message: body}];
      }

      throwError({...errorOptions, errors});
    }

    const {data, errors} = body as StorefrontApiResponse<T>;

    if (errors?.length) {
      throwError({
        ...errorOptions,
        errors,
        ErrorConstructor: StorefrontApiError,
      });
    }

    return data as T;
  }

  return {
    storefront: {
      /**
       * Sends a GraphQL query to the Storefront API.
       *
       * Example:
       *
       * ```js
       * async function loader ({context: {storefront}}) {
       *   const data = await storefront.query('query { ... }', {
       *     variables: {},
       *     cache: storefront.CacheLong()
       *   });
       * }
       * ```
       */
      query: <Storefront['query']>((query: string, payload) => {
        query = minifyQuery(query);
        if (isMutationRE.test(query)) {
          throw new Error(
            '[h2:error:storefront.query] Cannot execute mutations',
          );
        }

        const result = fetchStorefrontApi({
          ...payload,
          query,
        });

        // This is a no-op, but we need to catch the promise to avoid unhandled rejections
        // we cannot return the catch no-op, or it would swallow the error
        result.catch(() => {});

        return result;
      }),
      /**
       * Sends a GraphQL mutation to the Storefront API.
       *
       * Example:
       *
       * ```js
       * async function loader ({context: {storefront}}) {
       *   await storefront.mutate('mutation { ... }', {
       *     variables: {},
       *   });
       * }
       * ```
       */
      mutate: <Storefront['mutate']>((mutation: string, payload) => {
        mutation = minifyQuery(mutation);
        if (isQueryRE.test(mutation)) {
          throw new Error(
            '[h2:error:storefront.mutate] Cannot execute queries',
          );
        }

        const result = fetchStorefrontApi({
          ...payload,
          mutation,
        });

        // This is a no-op, but we need to catch the promise to avoid unhandled rejections
        // we cannot return the catch no-op, or it would swallow the error
        result.catch(() => {});

        return result;
      }),
      cache,
      CacheNone,
      CacheLong,
      CacheShort,
      CacheCustom,
      generateCacheControlHeader,
      getPublicTokenHeaders,
      getPrivateTokenHeaders,
      getShopifyDomain,
      getApiUrl: getStorefrontApiUrl,
      /**
       * Wether it's a GraphQL error returned in the Storefront API response.
       *
       * Example:
       *
       * ```js
       * async function loader ({context: {storefront}}) {
       *   try {
       *     await storefront.query(...);
       *   } catch(error) {
       *     if (storefront.isApiError(error)) {
       *       // ...
       *     }
       *
       *     throw error;
       *   }
       * }
       * ```
       */
      isApiError: isStorefrontApiError,
      i18n: (i18n ?? defaultI18n) as TI18n,
    },
  };
}

type StorefrontErrorOptions<T> = {
  response: Response;
  errors: StorefrontApiResponse<T>['errors'];
  type: 'query' | 'mutation';
  query: string;
  queryVariables: Record<string, any>;
  ErrorConstructor?: ErrorConstructor;
};

function throwError<T>({
  response,
  errors,
  type,
  query,
  queryVariables,
  ErrorConstructor = Error,
}: StorefrontErrorOptions<T>) {
  const requestId = response.headers.get('x-request-id');
  const errorMessage =
    (typeof errors === 'string'
      ? errors
      : errors?.map?.((error) => error.message).join('\n')) ||
    `API response error: ${response.status}`;

  throw new ErrorConstructor(
    `[h2:error:storefront.${type}] ` +
      errorMessage +
      (requestId ? ` - Request ID: ${requestId}` : ''),
    {
      cause: JSON.stringify({
        errors,
        requestId,
        ...(process.env.NODE_ENV === 'development' && {
          graphql: {
            query,
            variables: JSON.stringify(queryVariables),
          },
        }),
      }),
    },
  );
}<|MERGE_RESOLUTION|>--- conflicted
+++ resolved
@@ -348,16 +348,11 @@
       cacheKey,
       shouldCacheResponse: checkGraphQLErrors,
       waitUntil,
-<<<<<<< HEAD
       debugInfo: {
-        stackLine,
         graphql: graphqlData,
         requestId: requestInit.headers[STOREFRONT_REQUEST_GROUP_ID_HEADER],
         purpose: storefrontHeaders?.purpose,
       },
-=======
-      debugInfo: {graphql: graphqlData},
->>>>>>> 49fb53dd
     });
 
     const errorOptions: StorefrontErrorOptions<T> = {
