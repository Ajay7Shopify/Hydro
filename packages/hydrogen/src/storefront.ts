--- conflicted
+++ resolved
@@ -84,27 +84,7 @@
 type StorefrontCommonExtraParams = {
   headers?: HeadersInit;
   storefrontApiVersion?: string;
-<<<<<<< HEAD
-  /** The name to be shown in the Server Network Timing tool */
-  displayName?: string;
-} & (IsOptionalVariables<{variables: Variables}> extends true
-  ? {variables?: Variables}
-  : {variables: Variables});
-
-type StorefrontQuerySecondParam<
-  RawGqlString extends keyof StorefrontQueries | string = string,
-> = (RawGqlString extends keyof StorefrontQueries
-  ? StorefrontCommonOptions<StorefrontQueries[RawGqlString]['variables']>
-  : StorefrontCommonOptions<GenericVariables>) & {cache?: CachingStrategy};
-
-type StorefrontMutateSecondParam<
-  RawGqlString extends keyof StorefrontMutations | string = string,
-> = RawGqlString extends keyof StorefrontMutations
-  ? StorefrontCommonOptions<StorefrontMutations[RawGqlString]['variables']>
-  : StorefrontCommonOptions<GenericVariables>;
-=======
-};
->>>>>>> 5fd594d4
+};
 
 /**
  * Interface to interact with the Storefront API.
@@ -204,12 +184,9 @@
 type StorefrontQueryOptions = StorefrontCommonExtraParams & {
   query: string;
   mutation?: never;
-<<<<<<< HEAD
+  cache?: CachingStrategy;
   /** The name to be shown in the Server Network Timing tool */
   displayName?: string;
-=======
-  cache?: CachingStrategy;
->>>>>>> 5fd594d4
 };
 
 type StorefrontMutationOptions = StorefrontCommonExtraParams & {
@@ -300,15 +277,11 @@
     cache: cacheOptions,
     headers = [],
     storefrontApiVersion,
-<<<<<<< HEAD
     displayName,
-  }: StorefrontQueryOptions | StorefrontMutationOptions): Promise<T> {
-=======
   }: {variables?: GenericVariables} & (
     | StorefrontQueryOptions
     | StorefrontMutationOptions
   )): Promise<T> {
->>>>>>> 5fd594d4
     const userHeaders =
       headers instanceof Headers
         ? Object.fromEntries(headers.entries())
