--- conflicted
+++ resolved
@@ -229,7 +229,6 @@
       CacheLong,
       CacheShort,
       CacheCustom,
-<<<<<<< HEAD
       generateCacheControlHeader,
       getPublicTokenHeaders,
       getPrivateTokenHeaders,
@@ -239,9 +238,7 @@
        * Wether it's a GraphQL error returned in the Storefront API response.
        */
       isApiError: isStorefrontApiError,
-=======
       i18n,
->>>>>>> 4fc0642b
     },
   };
 }
