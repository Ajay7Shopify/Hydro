--- conflicted
+++ resolved
@@ -1,42 +1,23 @@
-<<<<<<< HEAD
 import type {Plugin, ResolvedConfig, ConfigEnv} from 'vite';
 import type {Preset as RemixPreset} from '@remix-run/dev';
-import {setupHydrogenMiddleware} from './hydrogen-middleware.js';
-=======
-import type {Plugin, ResolvedConfig} from 'vite';
 import {
-  HydrogenMiddlewareOptions,
   setupHydrogenMiddleware,
+  type HydrogenMiddlewareOptions,
 } from './hydrogen-middleware.js';
->>>>>>> b83a485b
 import type {HydrogenPluginOptions} from './types.js';
 import {type RequestEventPayload, emitRequestEvent} from './request-events.js';
+import {getVirtualRoutes} from './get-virtual-routes.js';
 
 // Do not import JS from here, only types
 import type {OxygenApiOptions} from '~/mini-oxygen/vite/plugin.js';
-<<<<<<< HEAD
-import {type RequestEventPayload, emitRequestEvent} from './request-events.js';
-import {getVirtualRoutes} from './get-virtual-routes.js';
 
 export type {HydrogenPluginOptions};
-
-declare global {
-  var __H2O_LOG_EVENT: undefined | ((event: RequestEventPayload) => void);
-  var __remix_devServerHooks:
-    | undefined
-    | {getCriticalCss: (...args: unknown[]) => any};
-}
 
 const sharedOptions: Partial<
   Pick<HydrogenPluginOptions, 'disableVirtualRoutes'> &
     Pick<ConfigEnv, 'command'>
 > = {};
 
-=======
-
-export type {HydrogenPluginOptions};
-
->>>>>>> b83a485b
 /**
  * Enables Hydrogen utilities for local development
  * such as GraphiQL, Subrequest Profiler, etc.
@@ -78,15 +59,11 @@
       },
       api: {
         registerPluginOptions(newOptions: HydrogenPluginOptions) {
-<<<<<<< HEAD
-          apiOptions = mergeOptions(apiOptions, newOptions);
-          if ('disableVirtualRoutes' in apiOptions) {
+          middlewareOptions = mergeOptions(middlewareOptions, newOptions);
+          if ('disableVirtualRoutes' in middlewareOptions) {
             sharedOptions.disableVirtualRoutes =
-              apiOptions.disableVirtualRoutes;
+              middlewareOptions.disableVirtualRoutes;
           }
-=======
-          middlewareOptions = mergeOptions(middlewareOptions, newOptions);
->>>>>>> b83a485b
         },
         getPluginOptions() {
           return mergeOptions(pluginOptions, middlewareOptions);
