/**
 * Ensures that the error of an async rejected promise
 * contains the entire synchronous stack trace.
 */
export function withSyncStack<T>(promise: Promise<T>): Promise<T> {
  const syncError = new Error();

  return promise.catch((error: Error) => {
    // Remove error message, caller function and current function from the stack.
    const syncStack = (syncError.stack ?? '').split('\n').slice(3).join('\n');

    error.stack = `Error: ${error.message}\n` + syncStack;

    throw error;
  });
}

export type StackInfo = {
  file?: string;
  func?: string;
  line?: number;
  column?: number;
};

/**
 * Finds the stack line of a caller function without using sourcemaps.
 * @param {number} stackOffset - The number of stack frames to skip.
 * @returns {StackInfo | undefined}
 */
export const getCallerStackLine =
  process.env.NODE_ENV === 'development'
    ? (stackOffset = 0) => {
        let stackInfo: StackInfo | undefined = undefined;
        const original = Error.prepareStackTrace;

        // Accessing sourcemaps slows down execution time significantly.
        // Overwrite the prepareStackTrace function to avoid accessing
        // sourcemaps and just store what we need.
        Error.prepareStackTrace = (_, callsites) => {
          // The first callsite is `getCallerStackLine` itself.
          // The second one is the immediate caller function (e.g. `withCache`).
          // Skip both and find the first ancestor.
          const cs = callsites[2 + stackOffset];

<<<<<<< HEAD
          stackInfo = cs && {
            file: cs.getFileName() ?? undefined,
            func: cs.getFunctionName() ?? undefined,
            line: cs.getLineNumber() ?? undefined,
            column: cs.getColumnNumber() ?? undefined,
=======
          stackInfo = {
            file: cs?.getFileName() ?? undefined,
            func: cs?.getFunctionName() ?? undefined,
            line: cs?.getLineNumber() ?? undefined,
            column: cs?.getColumnNumber() ?? undefined,
>>>>>>> 952fedf2
          };

          return '';
        };

        // Create and access stack to run the previous function
        const err = {stack: ''};
        Error.captureStackTrace(err);
        err.stack;

        Error.prepareStackTrace = original;

        return stackInfo;
      }
    : undefined;<|MERGE_RESOLUTION|>--- conflicted
+++ resolved
@@ -42,19 +42,11 @@
           // Skip both and find the first ancestor.
           const cs = callsites[2 + stackOffset];
 
-<<<<<<< HEAD
           stackInfo = cs && {
             file: cs.getFileName() ?? undefined,
             func: cs.getFunctionName() ?? undefined,
             line: cs.getLineNumber() ?? undefined,
             column: cs.getColumnNumber() ?? undefined,
-=======
-          stackInfo = {
-            file: cs?.getFileName() ?? undefined,
-            func: cs?.getFunctionName() ?? undefined,
-            line: cs?.getLineNumber() ?? undefined,
-            column: cs?.getColumnNumber() ?? undefined,
->>>>>>> 952fedf2
           };
 
           return '';
