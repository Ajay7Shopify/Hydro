--- conflicted
+++ resolved
@@ -58,11 +58,7 @@
     "react": "^18.2.0"
   },
   "peerDependencies": {
-<<<<<<< HEAD
-    "@remix-run/react": "^1.19.1",
-=======
     "@remix-run/react": "1.19.1",
->>>>>>> 225e6999
     "@remix-run/server-runtime": "1.19.1"
   },
   "devDependencies": {
