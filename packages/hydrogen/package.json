--- conflicted
+++ resolved
@@ -55,12 +55,7 @@
     "dist"
   ],
   "dependencies": {
-<<<<<<< HEAD
-    "recursive-readdir": "^2.2.3",
     "@shopify/storefront-kit-react": "^0.0.0-next-0a466fb"
-=======
-    "@shopify/storefront-kit-react": "^2023.1.3"
->>>>>>> 11ba9917
   },
   "peerDependencies": {
     "@remix-run/react": "1.12.0",
