--- conflicted
+++ resolved
@@ -134,15 +134,9 @@
     /** Stripped excerpt of the article, single line with HTML tags removed. */
     excerpt?: Maybe<Scalars['String']['output']>;
     /** The excerpt of the article, complete with HTML formatting. */
-<<<<<<< HEAD
     excerptHtml?: Maybe<Scalars['HTML']['output']>;
     /** A human-friendly unique string for the Article automatically generated from its title. */
     handle: Scalars['String']['output'];
-=======
-    excerptHtml?: Maybe<Scalars['HTML']>;
-    /** A human-friendly unique string for the Article automatically generated from its title. */
-    handle: Scalars['String'];
->>>>>>> f24e3424
     /** A globally-unique ID. */
     id: Scalars['ID']['output'];
     /** The image associated with the article. */
@@ -161,11 +155,7 @@
      * A categorization that a article can be tagged with.
      *
      */
-<<<<<<< HEAD
     tags: Array<Scalars['String']['output']>;
-=======
-    tags: Array<Scalars['String']>;
->>>>>>> f24e3424
     /** The article’s name. */
     title: Scalars['String']['output'];
     /** A URL parameters to be added to a page URL when it is linked from a GraphQL result. This allows for tracking the origin of the traffic. */
@@ -193,13 +183,8 @@
 
 /** An article in an online store blog. */
 export type ArticleMetafieldArgs = {
-<<<<<<< HEAD
   key: Scalars['String']['input'];
-  namespace: Scalars['String']['input'];
-=======
-  key: Scalars['String'];
-  namespace?: InputMaybe<Scalars['String']>;
->>>>>>> f24e3424
+  namespace?: InputMaybe<Scalars['String']['input']>;
 };
 
 /** An article in an online store blog. */
@@ -426,13 +411,8 @@
 
 /** An online store blog. */
 export type BlogMetafieldArgs = {
-<<<<<<< HEAD
   key: Scalars['String']['input'];
-  namespace: Scalars['String']['input'];
-=======
-  key: Scalars['String'];
-  namespace?: InputMaybe<Scalars['String']>;
->>>>>>> f24e3424
+  namespace?: InputMaybe<Scalars['String']['input']>;
 };
 
 /** An online store blog. */
@@ -646,13 +626,8 @@
  *
  */
 export type CartMetafieldArgs = {
-<<<<<<< HEAD
   key: Scalars['String']['input'];
-  namespace: Scalars['String']['input'];
-=======
-  key: Scalars['String'];
-  namespace?: InputMaybe<Scalars['String']>;
->>>>>>> f24e3424
+  namespace?: InputMaybe<Scalars['String']['input']>;
 };
 
 /**
@@ -1047,11 +1022,7 @@
    * A note that's associated with the cart. For example, the note can be a personalized message to the buyer.
    *
    */
-<<<<<<< HEAD
   note?: InputMaybe<Scalars['String']['input']>;
-=======
-  note?: InputMaybe<Scalars['String']>;
->>>>>>> f24e3424
 };
 
 /** The input fields for a cart metafield value to set. */
@@ -2002,13 +1973,8 @@
  *
  */
 export type CollectionMetafieldArgs = {
-<<<<<<< HEAD
   key: Scalars['String']['input'];
-  namespace: Scalars['String']['input'];
-=======
-  key: Scalars['String'];
-  namespace?: InputMaybe<Scalars['String']>;
->>>>>>> f24e3424
+  namespace?: InputMaybe<Scalars['String']['input']>;
 };
 
 /**
@@ -3164,13 +3130,8 @@
 
 /** A customer represents a customer account with the shop. Customer accounts store contact information for the customer, saving logged-in customers the trouble of having to provide it at every checkout. */
 export type CustomerMetafieldArgs = {
-<<<<<<< HEAD
   key: Scalars['String']['input'];
-  namespace: Scalars['String']['input'];
-=======
-  key: Scalars['String'];
-  namespace?: InputMaybe<Scalars['String']>;
->>>>>>> f24e3424
+  namespace?: InputMaybe<Scalars['String']['input']>;
 };
 
 /** A customer represents a customer account with the shop. Customer accounts store contact information for the customer, saving logged-in customers the trouble of having to provide it at every checkout. */
@@ -3879,13 +3840,8 @@
 
 /** Represents information about the metafields associated to the specified resource. */
 export type HasMetafieldsMetafieldArgs = {
-<<<<<<< HEAD
   key: Scalars['String']['input'];
-  namespace: Scalars['String']['input'];
-=======
-  key: Scalars['String'];
-  namespace?: InputMaybe<Scalars['String']>;
->>>>>>> f24e3424
+  namespace?: InputMaybe<Scalars['String']['input']>;
 };
 
 /** Represents information about the metafields associated to the specified resource. */
@@ -3896,15 +3852,9 @@
 /** The input fields to identify a metafield on an owner resource by namespace and key. */
 export type HasMetafieldsIdentifier = {
   /** The identifier for the metafield. */
-<<<<<<< HEAD
   key: Scalars['String']['input'];
-  /** The container the metafield belongs to. */
-  namespace: Scalars['String']['input'];
-=======
-  key: Scalars['String'];
   /** The container the metafield belongs to. If omitted, the app-reserved namespace will be used. */
-  namespace?: InputMaybe<Scalars['String']>;
->>>>>>> f24e3424
+  namespace?: InputMaybe<Scalars['String']['input']>;
 };
 
 /** Represents an image resource. */
@@ -4056,20 +4006,6 @@
   __typename?: 'InContextType';
   kind: Scalars['String']['output'];
   name: Scalars['String']['output'];
-};
-
-/** Provide details about the contexts influenced by the @inContext directive on a field. */
-export type InContext = {
-  __typename?: 'InContext';
-  description: Scalars['String'];
-  type: InContextType;
-};
-
-/** This gives information about the type of context that impacts a field. For example, for a query with @inContext(language: "EN"), the type would point to the name: LanguageCode and kind: ENUM. */
-export type InContextType = {
-  __typename?: 'InContextType';
-  kind: Scalars['String'];
-  name: Scalars['String'];
 };
 
 /** A language. */
@@ -4407,13 +4343,8 @@
 
 /** Represents a location where product inventory is held. */
 export type LocationMetafieldArgs = {
-<<<<<<< HEAD
   key: Scalars['String']['input'];
-  namespace: Scalars['String']['input'];
-=======
-  key: Scalars['String'];
-  namespace?: InputMaybe<Scalars['String']>;
->>>>>>> f24e3424
+  namespace?: InputMaybe<Scalars['String']['input']>;
 };
 
 /** Represents a location where product inventory is held. */
@@ -4502,7 +4433,6 @@
    * The second line of the address. Typically the number of the apartment, suite, or unit.
    *
    */
-<<<<<<< HEAD
   address2?: Maybe<Scalars['String']['output']>;
   /** The name of the city, district, village, or town. */
   city?: Maybe<Scalars['String']['output']>;
@@ -4510,15 +4440,6 @@
   company?: Maybe<Scalars['String']['output']>;
   /** The name of the country. */
   country?: Maybe<Scalars['String']['output']>;
-=======
-  address2?: Maybe<Scalars['String']>;
-  /** The name of the city, district, village, or town. */
-  city?: Maybe<Scalars['String']>;
-  /** The name of the customer's company or organization. */
-  company?: Maybe<Scalars['String']>;
-  /** The name of the country. */
-  country?: Maybe<Scalars['String']>;
->>>>>>> f24e3424
   /**
    * The two-letter code for the country of the address.
    *
@@ -4547,15 +4468,9 @@
   /** The latitude coordinate of the customer address. */
   latitude?: Maybe<Scalars['Float']['output']>;
   /** The longitude coordinate of the customer address. */
-<<<<<<< HEAD
   longitude?: Maybe<Scalars['Float']['output']>;
   /** The full name of the customer, based on firstName and lastName. */
   name?: Maybe<Scalars['String']['output']>;
-=======
-  longitude?: Maybe<Scalars['Float']>;
-  /** The full name of the customer, based on firstName and lastName. */
-  name?: Maybe<Scalars['String']>;
->>>>>>> f24e3424
   /**
    * A unique phone number for the customer.
    *
@@ -4688,13 +4603,8 @@
 
 /** A group of one or more regions of the world that a merchant is targeting for sales. To learn more about markets, refer to [the Shopify Markets conceptual overview](/docs/apps/markets). */
 export type MarketMetafieldArgs = {
-<<<<<<< HEAD
   key: Scalars['String']['input'];
-  namespace: Scalars['String']['input'];
-=======
-  key: Scalars['String'];
-  namespace?: InputMaybe<Scalars['String']>;
->>>>>>> f24e3424
+  namespace?: InputMaybe<Scalars['String']['input']>;
 };
 
 /** A group of one or more regions of the world that a merchant is targeting for sales. To learn more about markets, refer to [the Shopify Markets conceptual overview](/docs/apps/markets). */
@@ -5053,27 +4963,6 @@
   | 'TOO_SHORT';
 
 /** An instance of a user-defined model based on a MetaobjectDefinition. */
-<<<<<<< HEAD
-export type Metaobject = Node & {
-  __typename?: 'Metaobject';
-  /** Accesses a field of the object by key. */
-  field?: Maybe<MetaobjectField>;
-  /**
-   * All object fields with defined values.
-   * Omitted object keys can be assumed null, and no guarantees are made about field order.
-   *
-   */
-  fields: Array<MetaobjectField>;
-  /** The unique handle of the metaobject. Useful as a custom ID. */
-  handle: Scalars['String']['output'];
-  /** A globally-unique ID. */
-  id: Scalars['ID']['output'];
-  /** The type of the metaobject. Defines the namespace of its associated metafields. */
-  type: Scalars['String']['output'];
-  /** The date and time when the metaobject was last updated. */
-  updatedAt: Scalars['DateTime']['output'];
-};
-=======
 export type Metaobject = Node &
   OnlineStorePublishable & {
     __typename?: 'Metaobject';
@@ -5086,11 +4975,11 @@
      */
     fields: Array<MetaobjectField>;
     /** The unique handle of the metaobject. Useful as a custom ID. */
-    handle: Scalars['String'];
+    handle: Scalars['String']['output'];
     /** A globally-unique ID. */
-    id: Scalars['ID'];
+    id: Scalars['ID']['output'];
     /** The URL used for viewing the metaobject on the shop's Online Store. Returns `null` if the metaobject definition doesn't have the `online_store` capability. */
-    onlineStoreUrl?: Maybe<Scalars['URL']>;
+    onlineStoreUrl?: Maybe<Scalars['URL']['output']>;
     /**
      * The metaobject's SEO information. Returns `null` if the metaobject definition
      * doesn't have the `renderable` capability.
@@ -5098,11 +4987,10 @@
      */
     seo?: Maybe<MetaobjectSeo>;
     /** The type of the metaobject. Defines the namespace of its associated metafields. */
-    type: Scalars['String'];
+    type: Scalars['String']['output'];
     /** The date and time when the metaobject was last updated. */
-    updatedAt: Scalars['DateTime'];
+    updatedAt: Scalars['DateTime']['output'];
   };
->>>>>>> f24e3424
 
 /** An instance of a user-defined model based on a MetaobjectDefinition. */
 export type MetaobjectFieldArgs = {
@@ -5790,13 +5678,8 @@
 
 /** An order is a customer’s completed request to purchase one or more products from a shop. An order is created when a customer completes the checkout process, during which time they provides an email address, billing address and payment information. */
 export type OrderMetafieldArgs = {
-<<<<<<< HEAD
   key: Scalars['String']['input'];
-  namespace: Scalars['String']['input'];
-=======
-  key: Scalars['String'];
-  namespace?: InputMaybe<Scalars['String']>;
->>>>>>> f24e3424
+  namespace?: InputMaybe<Scalars['String']['input']>;
 };
 
 /** An order is a customer’s completed request to purchase one or more products from a shop. An order is created when a customer completes the checkout process, during which time they provides an email address, billing address and payment information. */
@@ -5986,13 +5869,8 @@
 
 /** Shopify merchants can create pages to hold static HTML content. Each Page object represents a custom page on the online store. */
 export type PageMetafieldArgs = {
-<<<<<<< HEAD
   key: Scalars['String']['input'];
-  namespace: Scalars['String']['input'];
-=======
-  key: Scalars['String'];
-  namespace?: InputMaybe<Scalars['String']>;
->>>>>>> f24e3424
+  namespace?: InputMaybe<Scalars['String']['input']>;
 };
 
 /** Shopify merchants can create pages to hold static HTML content. Each Page object represents a custom page on the online store. */
@@ -6356,13 +6234,8 @@
  *
  */
 export type ProductMetafieldArgs = {
-<<<<<<< HEAD
   key: Scalars['String']['input'];
-  namespace: Scalars['String']['input'];
-=======
-  key: Scalars['String'];
-  namespace?: InputMaybe<Scalars['String']>;
->>>>>>> f24e3424
+  namespace?: InputMaybe<Scalars['String']['input']>;
 };
 
 /**
@@ -6615,11 +6488,7 @@
     /** Whether a product is out of stock but still available for purchase (used for backorders). */
     currentlyNotInStock: Scalars['Boolean']['output'];
     /** A globally-unique ID. */
-<<<<<<< HEAD
     id: Scalars['ID']['output'];
-=======
-    id: Scalars['ID'];
->>>>>>> f24e3424
     /** Image associated with the product variant. This field falls back to the product image if no image is available. */
     image?: Maybe<Image>;
     /** Returns a metafield found by namespace and key. */
@@ -6664,13 +6533,8 @@
  *
  */
 export type ProductVariantMetafieldArgs = {
-<<<<<<< HEAD
   key: Scalars['String']['input'];
-  namespace: Scalars['String']['input'];
-=======
-  key: Scalars['String'];
-  namespace?: InputMaybe<Scalars['String']>;
->>>>>>> f24e3424
+  namespace?: InputMaybe<Scalars['String']['input']>;
 };
 
 /**
@@ -7571,13 +7435,8 @@
 
 /** Shop represents a collection of the general settings and information about the shop. */
 export type ShopMetafieldArgs = {
-<<<<<<< HEAD
   key: Scalars['String']['input'];
-  namespace: Scalars['String']['input'];
-=======
-  key: Scalars['String'];
-  namespace?: InputMaybe<Scalars['String']>;
->>>>>>> f24e3424
+  namespace?: InputMaybe<Scalars['String']['input']>;
 };
 
 /** Shop represents a collection of the general settings and information about the shop. */
