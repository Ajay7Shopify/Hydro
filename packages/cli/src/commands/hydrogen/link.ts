--- conflicted
+++ resolved
@@ -60,11 +60,7 @@
   storefront: flagStorefront,
 }: LinkStorefrontArguments) {
   const [{session, config}, cliCommand] = await Promise.all([
-<<<<<<< HEAD
     login(root),
-=======
-    login(root, true),
->>>>>>> 850c4c9b
     getCliCommand(),
   ]);
 
@@ -113,14 +109,6 @@
   }
 
   const storefronts = await getStorefronts(session);
-<<<<<<< HEAD
-
-  if (storefronts.length === 0) {
-    logMissingStorefronts(session);
-    return;
-  }
-=======
->>>>>>> 850c4c9b
 
   let selectedStorefront: HydrogenStorefront | undefined;
 
