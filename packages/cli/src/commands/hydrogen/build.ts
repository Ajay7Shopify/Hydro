import {Flags} from '@oclif/core';
import Command from '@shopify/cli-kit/node/base-command';
import {resolvePath, joinPath, dirname} from '@shopify/cli-kit/node/path';
import {outputWarn, collectLog} from '@shopify/cli-kit/node/output';
import {fileSize, removeFile} from '@shopify/cli-kit/node/fs';
import {getPackageManager} from '@shopify/cli-kit/node/node-package-manager';
import {commonFlags, flagsToCamelObject} from '../../lib/flags.js';
import {copyDiffBuild, prepareDiffDirectory} from '../../lib/template-diff.js';
import {hasViteConfig, getViteConfig} from '../../lib/vite-config.js';
import {checkLockfileStatus} from '../../lib/check-lockfile.js';
import {findMissingRoutes} from '../../lib/missing-routes.js';
import {runClassicCompilerBuild} from '../../lib/classic-compiler/build.js';
import {codegen, spawnCodegenProcess} from '../../lib/codegen.js';
import {isCI} from '../../lib/is-ci.js';
<<<<<<< HEAD
import {deferPromise} from '../../lib/defer.js';
=======
import {importVite} from '../../lib/import-utils.js';
import {deferPromise, type DeferredPromise} from '../../lib/defer.js';
>>>>>>> 608389d6
import {setupResourceCleanup} from '../../lib/resource-cleanup.js';

export default class Build extends Command {
  static descriptionWithMarkdown = `Builds a Hydrogen storefront for production. The client and app worker files are compiled to a \`/dist\` folder in your Hydrogen project directory.`;

  static description = 'Builds a Hydrogen storefront for production.';
  static flags = {
    ...commonFlags.path,
    ...commonFlags.entry,
    ...commonFlags.sourcemap,
    ...commonFlags.lockfileCheck,
    ...commonFlags.disableRouteWarning,
    ...commonFlags.codegen,
    ...commonFlags.diff,
    watch: Flags.boolean({
      description:
        'Watches for changes and rebuilds the project writing output to disk.',
      env: 'SHOPIFY_HYDROGEN_FLAG_WATCH',
    }),

    // For the classic compiler:
    'bundle-stats': Flags.boolean({
      description:
        '[Classic Remix Compiler] Show a bundle size summary after building. Defaults to true, use `--no-bundle-stats` to disable.',
      default: true,
      allowNo: true,
    }),
  };

  async run(): Promise<void> {
    const {flags} = await this.parse(Build);
    const originalDirectory = flags.path
      ? resolvePath(flags.path)
      : process.cwd();
    let directory = originalDirectory;

    if (flags.diff) {
      directory = await prepareDiffDirectory(originalDirectory, flags.watch);
    }

    const buildParams = {
      ...flagsToCamelObject(flags),
      useCodegen: flags.codegen,
      directory,
    };

    const result = (await hasViteConfig(directory))
      ? await runBuild(buildParams)
      : await runClassicCompilerBuild(buildParams);

    if (buildParams.watch) {
      if (flags.diff || result?.close) {
        setupResourceCleanup(async () => {
          await result?.close();

          if (flags.diff) {
            await copyDiffBuild(directory, originalDirectory);
          }
        });
      }
    } else {
      if (flags.diff) {
        await copyDiffBuild(directory, originalDirectory);
      }

      // The Remix compiler hangs due to a bug in ESBuild:
      // https://github.com/evanw/esbuild/issues/2727
      // The actual build has already finished so we can kill the process.
      process.exit(0);
    }
  }
}

const WORKER_BUILD_SIZE_LIMIT = 5;

type RunBuildOptions = {
  entry?: string;
  directory?: string;
  useCodegen?: boolean;
  codegenConfigPath?: string;
  sourcemap?: boolean;
  disableRouteWarning?: boolean;
  assetPath?: string;
  bundleStats?: boolean;
  lockfileCheck?: boolean;
  watch?: boolean;
<<<<<<< HEAD
  onServerBuildStart?: () => void | Promise<void>;
  onServerBuildFinish?: () => void | Promise<void>;
=======
  onRebuild?: () => void | Promise<void>;
>>>>>>> 608389d6
};

export async function runBuild({
  entry: ssrEntry,
  directory,
  useCodegen = false,
  codegenConfigPath,
  sourcemap = true,
  disableRouteWarning = false,
  lockfileCheck = true,
  assetPath = '/',
  watch = false,
<<<<<<< HEAD
  onServerBuildStart,
  onServerBuildFinish,
=======
  onRebuild,
>>>>>>> 608389d6
}: RunBuildOptions) {
  if (!process.env.NODE_ENV) {
    process.env.NODE_ENV = 'production';
  }

  const root = directory ?? process.cwd();

  if (lockfileCheck) {
    await checkLockfileStatus(root, isCI());
  }

  const [
    vite,
    {userViteConfig, remixConfig, clientOutDir, serverOutDir, serverOutFile},
  ] = await Promise.all([
    // Avoid static imports because this file is imported by `deploy` command,
    // which must have a hard dependency on 'vite'.
    importVite(root),
    getViteConfig(root, ssrEntry),
  ]);

  const customLogger = vite.createLogger(watch ? 'warn' : undefined);
  if (process.env.SHOPIFY_UNIT_TEST) {
    // Make logs from Vite visible in tests
    customLogger.info = (msg) => collectLog('info', msg);
    customLogger.warn = (msg) => collectLog('warn', msg);
    customLogger.error = (msg) => collectLog('error', msg);
  }

  const serverMinify = userViteConfig.build?.minify ?? true;
  const commonConfig = {
    root,
    mode: process.env.NODE_ENV,
    base: assetPath,
    customLogger,
  };

<<<<<<< HEAD
  let clientBuildStatus: ReturnType<typeof deferPromise>;
=======
  let clientBuildStatus: DeferredPromise;
>>>>>>> 608389d6

  // Client build first
  const clientBuild = await vite.build({
    ...commonConfig,
    build: {
      emptyOutDir: true,
      copyPublicDir: true,
      // Disable client sourcemaps in production
      sourcemap: process.env.NODE_ENV !== 'production' && sourcemap,
      watch: watch ? {} : null,
    },
    plugins: [
      {
        name: 'hydrogen:cli:client',
        buildStart() {
          clientBuildStatus?.resolve();
          clientBuildStatus = deferPromise();
        },
        buildEnd(error) {
          if (error) clientBuildStatus.reject(error);
        },
        writeBundle() {
          clientBuildStatus.resolve();
        },
<<<<<<< HEAD
=======
        closeWatcher() {
          // End build process if watcher is closed
          this.error(new Error('Process exited before client build finished.'));
        },
>>>>>>> 608389d6
      },
    ],
  });

  console.log('');

  let serverBuildStatus: DeferredPromise;

  // Server/SSR build
  const serverBuild = await vite.build({
    ...commonConfig,
    build: {
      sourcemap,
      ssr: ssrEntry ?? true,
      emptyOutDir: false,
      copyPublicDir: false,
      minify: serverMinify,
      // Ensure the server rebuild start after the client one
      watch: watch ? {buildDelay: 100} : null,
    },
    plugins: [
      {
        name: 'hydrogen:cli:server',
        async buildStart() {
          // Wait for the client build to finish in watch mode
          // before starting the server build to access the
          // Remix manifest from file disk.
          await clientBuildStatus.promise;
<<<<<<< HEAD
          await onServerBuildStart?.();
        },
        async writeBundle() {
          await onServerBuildFinish?.();
        },
      },
    ],
  });

=======

          // Keep track of server builds to wait for them to finish
          // before cleaning up resources in watch mode. Otherwise,
          // it might complain about missing files and loop infinitely.
          serverBuildStatus?.resolve();
          serverBuildStatus = deferPromise();
        },
        async writeBundle() {
          if (serverBuildStatus?.state !== 'rejected') {
            await onRebuild?.();
          }

          serverBuildStatus.resolve();
        },
        closeWatcher() {
          // End build process if watcher is closed
          this.error(new Error('Process exited before server build finished.'));
        },
      },
    ],
  });

>>>>>>> 608389d6
  if (!watch) {
    await Promise.all([
      removeFile(joinPath(clientOutDir, '.vite')),
      removeFile(joinPath(serverOutDir, '.vite')),
      removeFile(joinPath(serverOutDir, 'assets')),
    ]);
  }

  const codegenOptions = {
    rootDirectory: root,
    appDirectory: remixConfig.appDirectory,
    configFilePath: codegenConfigPath,
  };

  const codegenProcess = useCodegen
    ? watch
      ? spawnCodegenProcess(codegenOptions)
      : await codegen(codegenOptions).then(() => undefined)
    : undefined;

  if (!watch && process.env.NODE_ENV !== 'development') {
    const sizeMB = (await fileSize(serverOutFile)) / (1024 * 1024);

    if (sizeMB >= WORKER_BUILD_SIZE_LIMIT) {
      outputWarn(
        `🚨 Smaller worker bundles are faster to deploy and run.${
          serverMinify
            ? ''
            : '\n   Minify your bundle by adding `build.minify: true` to vite.config.js.'
        }\n   Learn more about optimizing your worker bundle file: https://h2o.fyi/debugging/bundle-size\n`,
      );
    }
  }

  if (!watch && !disableRouteWarning) {
    const missingRoutes = findMissingRoutes(remixConfig);
    if (missingRoutes.length) {
      const packageManager = await getPackageManager(root);
      const exec = packageManager === 'npm' ? 'npx' : packageManager;

      outputWarn(
        `Heads up: Shopify stores have a number of standard routes that aren’t set up yet.\n` +
          `Some functionality and backlinks might not work as expected until these are created or redirects are set up.\n` +
          `This build is missing ${missingRoutes.length} route${
            missingRoutes.length > 1 ? 's' : ''
          }. For more details, run \`${exec} shopify hydrogen check routes\`.\n`,
      );
    }
  }

  return {
    async close() {
      codegenProcess?.removeAllListeners('close');
      codegenProcess?.kill('SIGINT');

      const promises: Array<Promise<void>> = [];
      if ('close' in clientBuild) promises.push(clientBuild.close());
      if ('close' in serverBuild) promises.push(serverBuild.close());
<<<<<<< HEAD
      await Promise.allSettled(promises);
=======

      await Promise.allSettled(promises);

      if (
        clientBuildStatus?.state === 'pending' ||
        serverBuildStatus?.state === 'pending'
      ) {
        clientBuildStatus?.promise.catch(() => {});
        clientBuildStatus?.reject();
        serverBuildStatus?.promise.catch(() => {});
        serverBuildStatus?.reject();

        // Give time for Rollup to stop builds before removing files
        await new Promise((resolve) => setTimeout(resolve, 500));
      }
>>>>>>> 608389d6
    },
  };
}<|MERGE_RESOLUTION|>--- conflicted
+++ resolved
@@ -12,12 +12,8 @@
 import {runClassicCompilerBuild} from '../../lib/classic-compiler/build.js';
 import {codegen, spawnCodegenProcess} from '../../lib/codegen.js';
 import {isCI} from '../../lib/is-ci.js';
-<<<<<<< HEAD
-import {deferPromise} from '../../lib/defer.js';
-=======
 import {importVite} from '../../lib/import-utils.js';
 import {deferPromise, type DeferredPromise} from '../../lib/defer.js';
->>>>>>> 608389d6
 import {setupResourceCleanup} from '../../lib/resource-cleanup.js';
 
 export default class Build extends Command {
@@ -104,12 +100,8 @@
   bundleStats?: boolean;
   lockfileCheck?: boolean;
   watch?: boolean;
-<<<<<<< HEAD
   onServerBuildStart?: () => void | Promise<void>;
   onServerBuildFinish?: () => void | Promise<void>;
-=======
-  onRebuild?: () => void | Promise<void>;
->>>>>>> 608389d6
 };
 
 export async function runBuild({
@@ -122,12 +114,8 @@
   lockfileCheck = true,
   assetPath = '/',
   watch = false,
-<<<<<<< HEAD
   onServerBuildStart,
   onServerBuildFinish,
-=======
-  onRebuild,
->>>>>>> 608389d6
 }: RunBuildOptions) {
   if (!process.env.NODE_ENV) {
     process.env.NODE_ENV = 'production';
@@ -165,11 +153,7 @@
     customLogger,
   };
 
-<<<<<<< HEAD
-  let clientBuildStatus: ReturnType<typeof deferPromise>;
-=======
   let clientBuildStatus: DeferredPromise;
->>>>>>> 608389d6
 
   // Client build first
   const clientBuild = await vite.build({
@@ -194,13 +178,10 @@
         writeBundle() {
           clientBuildStatus.resolve();
         },
-<<<<<<< HEAD
-=======
         closeWatcher() {
           // End build process if watcher is closed
           this.error(new Error('Process exited before client build finished.'));
         },
->>>>>>> 608389d6
       },
     ],
   });
@@ -229,27 +210,17 @@
           // before starting the server build to access the
           // Remix manifest from file disk.
           await clientBuildStatus.promise;
-<<<<<<< HEAD
-          await onServerBuildStart?.();
-        },
-        async writeBundle() {
-          await onServerBuildFinish?.();
-        },
-      },
-    ],
-  });
-
-=======
 
           // Keep track of server builds to wait for them to finish
           // before cleaning up resources in watch mode. Otherwise,
           // it might complain about missing files and loop infinitely.
           serverBuildStatus?.resolve();
           serverBuildStatus = deferPromise();
+          await onServerBuildStart?.();
         },
         async writeBundle() {
           if (serverBuildStatus?.state !== 'rejected') {
-            await onRebuild?.();
+            await onServerBuildFinish?.();
           }
 
           serverBuildStatus.resolve();
@@ -262,7 +233,6 @@
     ],
   });
 
->>>>>>> 608389d6
   if (!watch) {
     await Promise.all([
       removeFile(joinPath(clientOutDir, '.vite')),
@@ -321,9 +291,6 @@
       const promises: Array<Promise<void>> = [];
       if ('close' in clientBuild) promises.push(clientBuild.close());
       if ('close' in serverBuild) promises.push(serverBuild.close());
-<<<<<<< HEAD
-      await Promise.allSettled(promises);
-=======
 
       await Promise.allSettled(promises);
 
@@ -339,7 +306,6 @@
         // Give time for Rollup to stop builds before removing files
         await new Promise((resolve) => setTimeout(resolve, 500));
       }
->>>>>>> 608389d6
     },
   };
 }