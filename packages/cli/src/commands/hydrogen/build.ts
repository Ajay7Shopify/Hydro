import {Flags} from '@oclif/core';
import Command from '@shopify/cli-kit/node/base-command';
import {
  outputInfo,
  outputWarn,
  outputContent,
  outputToken,
} from '@shopify/cli-kit/node/output';
<<<<<<< HEAD
import {fileSize, copyFile, rmdir, fileExists} from '@shopify/cli-kit/node/fs';
=======
import {
  fileSize,
  copyFile,
  rmdir,
  glob,
  fileExists,
  readFile,
  writeFile,
} from '@shopify/cli-kit/node/fs';
>>>>>>> 06da5570
import {resolvePath, relativePath, joinPath} from '@shopify/cli-kit/node/path';
import {getPackageManager} from '@shopify/cli-kit/node/node-package-manager';
import colors from '@shopify/cli-kit/node/colors';
import {
  assertOxygenChecks,
  getProjectPaths,
  getRemixConfig,
  handleRemixImportFail,
  RemixConfig,
  type ServerMode,
} from '../../lib/remix-config.js';
import {deprecated, commonFlags, flagsToCamelObject} from '../../lib/flags.js';
import {checkLockfileStatus} from '../../lib/check-lockfile.js';
import {findMissingRoutes} from '../../lib/missing-routes.js';
import {createRemixLogger, muteRemixLogs} from '../../lib/log.js';
import {codegen} from '../../lib/codegen.js';
import {
  buildBundleAnalysis,
  getBundleAnalysisSummary,
  hasMetafile,
} from '../../lib/bundle/analyzer.js';
import {AbortError} from '@shopify/cli-kit/node/error';
import {isCI} from '../../lib/is-ci.js';

const LOG_WORKER_BUILT = '📦 Worker built';
const MAX_WORKER_BUNDLE_SIZE = 10;

export default class Build extends Command {
  static description = 'Builds a Hydrogen storefront for production.';
  static flags = {
    path: commonFlags.path,
    sourcemap: Flags.boolean({
      description: 'Generate sourcemaps for the build.',
      env: 'SHOPIFY_HYDROGEN_FLAG_SOURCEMAP',
      allowNo: true,
      default: true,
    }),
    'bundle-stats': Flags.boolean({
      description: 'Show a bundle size summary after building.',
      default: true,
      allowNo: true,
    }),
    'lockfile-check': Flags.boolean({
      description:
        'Checks that there is exactly 1 valid lockfile in the project.',
      env: 'SHOPIFY_HYDROGEN_FLAG_LOCKFILE_CHECK',
      default: true,
      allowNo: true,
    }),
    'disable-route-warning': Flags.boolean({
      description: 'Disable warning about missing standard routes.',
      env: 'SHOPIFY_HYDROGEN_FLAG_DISABLE_ROUTE_WARNING',
    }),
    'codegen-unstable': Flags.boolean({
      description:
        'Generate types for the Storefront API queries found in your project.',
      required: false,
      default: false,
    }),
    'codegen-config-path': commonFlags.codegenConfigPath,

    base: deprecated('--base')(),
    entry: deprecated('--entry')(),
    target: deprecated('--target')(),
  };

  async run(): Promise<void> {
    const {flags} = await this.parse(Build);
    const directory = flags.path ? resolvePath(flags.path) : process.cwd();

    await runBuild({
      ...flagsToCamelObject(flags),
      useCodegen: flags['codegen-unstable'],
      directory,
    });
  }
}

type RunBuildOptions = {
  directory?: string;
  useCodegen?: boolean;
  codegenConfigPath?: string;
  sourcemap?: boolean;
  disableRouteWarning?: boolean;
  assetPath?: string;
  bundleStats?: boolean;
  lockfileCheck?: boolean;
};

export async function runBuild({
  directory,
  useCodegen = false,
  codegenConfigPath,
  sourcemap = false,
  disableRouteWarning = false,
  bundleStats = true,
  lockfileCheck = true,
  assetPath,
}: RunBuildOptions) {
  if (!process.env.NODE_ENV) {
    process.env.NODE_ENV = 'production';
  }
  if (assetPath) {
    process.env.HYDROGEN_ASSET_BASE_URL = assetPath;
  }

  const {root, buildPath, buildPathClient, buildPathWorkerFile, publicPath} =
    getProjectPaths(directory);

  if (lockfileCheck) {
    await checkLockfileStatus(root, isCI());
  }

  await muteRemixLogs();

  console.time(LOG_WORKER_BUILT);

  outputInfo(`\n🏗️  Building in ${process.env.NODE_ENV} mode...`);

  const [remixConfig, [{build}, {logThrown}, {createFileWatchCache}]] =
    await Promise.all([
      getRemixConfig(root),
      Promise.all([
        import('@remix-run/dev/dist/compiler/build.js'),
        import('@remix-run/dev/dist/compiler/utils/log.js'),
        import('@remix-run/dev/dist/compiler/fileWatchCache.js'),
      ]).catch(handleRemixImportFail),
      rmdir(buildPath, {force: true}),
    ]);

  assertOxygenChecks(remixConfig);

  await Promise.all([
    copyPublicFiles(publicPath, buildPathClient),
    build({
      config: remixConfig,
      options: {
        mode: process.env.NODE_ENV as ServerMode,
        sourcemap,
      },
      logger: createRemixLogger(),
      fileWatchCache: createFileWatchCache(),
    }).catch((thrown) => {
      logThrown(thrown);
      process.exit(1);
    }),
    useCodegen && codegen({...remixConfig, configFilePath: codegenConfigPath}),
  ]);

  if (process.env.NODE_ENV !== 'development') {
    console.timeEnd(LOG_WORKER_BUILT);
    const sizeMB = (await fileSize(buildPathWorkerFile)) / (1024 * 1024);

    if (await hasMetafile(buildPath)) {
      await writeBundleAnalysis(
        buildPath,
        root,
        buildPathWorkerFile,
        sizeMB,
        bundleStats,
        remixConfig,
      );
    } else {
      await writeSimpleBuildStatus(
        root,
        buildPathWorkerFile,
        sizeMB,
        remixConfig,
      );
    }
  }

  if (!disableRouteWarning) {
    const missingRoutes = findMissingRoutes(remixConfig);
    if (missingRoutes.length) {
      const packageManager = await getPackageManager(root);
      const exec = packageManager === 'npm' ? 'npx' : packageManager;

      outputWarn(
        `Heads up: Shopify stores have a number of standard routes that aren’t set up yet.\n` +
          `Some functionality and backlinks might not work as expected until these are created or redirects are set up.\n` +
          `This build is missing ${missingRoutes.length} route${
            missingRoutes.length > 1 ? 's' : ''
          }. For more details, run \`${exec} shopify hydrogen check routes\`.\n`,
      );
    }
  }

  if (process.env.NODE_ENV !== 'development') {
    await cleanClientSourcemaps(buildPathClient);
  }

  // The Remix compiler hangs due to a bug in ESBuild:
  // https://github.com/evanw/esbuild/issues/2727
  // The actual build has already finished so we can kill the process.
  if (!process.env.SHOPIFY_UNIT_TEST && !assetPath) {
    process.exit(0);
  }
}

async function cleanClientSourcemaps(buildPathClient: string) {
  const bundleFiles = await glob(joinPath(buildPathClient, '**/*.js'));

  await Promise.all(
    bundleFiles.map(async (filePath) => {
      const file = await readFile(filePath);
      return await writeFile(
        filePath,
        file.replace(/\/\/# sourceMappingURL=.+\.js\.map$/gm, ''),
      );
    }),
  );
}

async function writeBundleAnalysis(
  buildPath: string,
  root: string,
  buildPathWorkerFile: string,
  sizeMB: number,
  bundleStats: boolean,
  remixConfig: RemixConfig,
) {
  const bundleAnalysisPath = await buildBundleAnalysis(buildPath);
  outputInfo(
    outputContent`   ${colors.dim(
      relativePath(root, buildPathWorkerFile),
    )}  ${outputToken.link(
      colors.yellow(sizeMB.toFixed(2) + ' MB'),
      bundleAnalysisPath,
    )}\n`,
  );

  if (bundleStats && sizeMB < MAX_WORKER_BUNDLE_SIZE) {
    outputInfo(
      outputContent`${
        (await getBundleAnalysisSummary(buildPathWorkerFile)) || '\n'
      }\n    │\n    └─── ${outputToken.link(
        'Complete analysis: ' + bundleAnalysisPath,
        bundleAnalysisPath,
      )}\n\n`,
    );
  }

  if (sizeMB >= MAX_WORKER_BUNDLE_SIZE) {
    throw new AbortError(
      '🚨 Worker bundle exceeds 10 MB! Oxygen has a maximum worker bundle size of 10 MB.',
      outputContent`See the bundle analysis for a breakdown of what is contributing to the bundle size:\n${outputToken.link(
        bundleAnalysisPath,
        bundleAnalysisPath,
      )}`,
    );
  } else if (sizeMB >= 5) {
    outputWarn(
      `🚨 Worker bundle exceeds 5 MB! This can delay your worker response.${
        remixConfig.serverMinify
          ? ''
          : ' Minify your bundle by adding `serverMinify: true` to remix.config.js.'
      }\n`,
    );
  }
}

async function writeSimpleBuildStatus(
  root: string,
  buildPathWorkerFile: string,
  sizeMB: number,
  remixConfig: RemixConfig,
) {
  outputInfo(
    outputContent`   ${colors.dim(
      relativePath(root, buildPathWorkerFile),
    )}  ${colors.yellow(sizeMB.toFixed(2) + ' MB')}\n`,
  );

  if (sizeMB >= MAX_WORKER_BUNDLE_SIZE) {
    throw new AbortError(
      '🚨 Worker bundle exceeds 10 MB! Oxygen has a maximum worker bundle size of 10 MB.',
    );
  } else if (sizeMB >= 5) {
    outputWarn(
      `🚨 Worker bundle exceeds 5 MB! This can delay your worker response.${
        remixConfig.serverMinify
          ? ''
          : ' Minify your bundle by adding `serverMinify: true` to remix.config.js.'
      }\n`,
    );
  }
}

export async function copyPublicFiles(
  publicPath: string,
  buildPathClient: string,
) {
  if (!(await fileExists(publicPath))) {
    return;
  }

  return copyFile(publicPath, buildPathClient);
}<|MERGE_RESOLUTION|>--- conflicted
+++ resolved
@@ -6,9 +6,6 @@
   outputContent,
   outputToken,
 } from '@shopify/cli-kit/node/output';
-<<<<<<< HEAD
-import {fileSize, copyFile, rmdir, fileExists} from '@shopify/cli-kit/node/fs';
-=======
 import {
   fileSize,
   copyFile,
@@ -18,7 +15,6 @@
   readFile,
   writeFile,
 } from '@shopify/cli-kit/node/fs';
->>>>>>> 06da5570
 import {resolvePath, relativePath, joinPath} from '@shopify/cli-kit/node/path';
 import {getPackageManager} from '@shopify/cli-kit/node/node-package-manager';
 import colors from '@shopify/cli-kit/node/colors';
