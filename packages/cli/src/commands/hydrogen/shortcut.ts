--- conflicted
+++ resolved
@@ -5,22 +5,11 @@
   isWindows,
   ALIAS_NAME,
   shellRunScript,
-<<<<<<< HEAD
-  shellWriteFile,
-  supportsShell,
-=======
   shellWriteAlias,
-  type Shell,
->>>>>>> 32515232
   type UnixShell,
   type WindowsShell,
 } from '../../lib/shell.js';
 
-<<<<<<< HEAD
-export const ALIAS_NAME = 'h2';
-
-=======
->>>>>>> 32515232
 export default class Shortcut extends Command {
   static description = `Creates a global \`${ALIAS_NAME}\` shortcut for the Hydrogen CLI`;
 
