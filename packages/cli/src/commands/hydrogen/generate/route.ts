import {fileURLToPath} from 'url';
import Command from '@shopify/cli-kit/node/base-command';
import {fileExists, readFile, writeFile, mkdir} from '@shopify/cli-kit/node/fs';
import {
  joinPath,
  dirname,
  resolvePath,
  relativePath,
  relativizePath,
} from '@shopify/cli-kit/node/path';
import {AbortError} from '@shopify/cli-kit/node/error';
import {
  renderSuccess,
  renderConfirmationPrompt,
} from '@shopify/cli-kit/node/ui';
import {commonFlags} from '../../../lib/flags.js';
import {Flags, Args} from '@oclif/core';
import {
  format,
  transpileFile,
  resolveFormatConfig,
<<<<<<< HEAD
} from '../../../lib/transpile-ts.js';
=======
} from '../../../utils/transpile-ts.js';
import {
  convertRouteToV2,
  convertTemplateToRemixVersion,
  getV2Flags,
  type RemixV2Flags,
} from '../../../utils/remix-version-interop.js';
>>>>>>> e6e6c2da

export const GENERATOR_TEMPLATES_DIR = 'generator-templates';

// Fix for a TypeScript bug:
// https://github.com/microsoft/TypeScript/issues/42873
import type {} from '@oclif/core/lib/interfaces/parser.js';

const ROUTE_MAP: Record<string, string | string[]> = {
  home: '/index',
  page: '/pages/$pageHandle',
  cart: '/cart',
  products: '/products/$productHandle',
  collections: '/collections/$collectionHandle',
  policies: ['/policies/index', '/policies/$policyHandle'],
  robots: '/[robots.txt]',
  sitemap: '/[sitemap.xml]',
  account: ['/account/login', '/account/register'],
};

const ROUTES = [...Object.keys(ROUTE_MAP), 'all'];

interface Result {
  operation: 'generated' | 'skipped' | 'overwritten';
}

export default class GenerateRoute extends Command {
  static description = 'Generates a standard Shopify route.';
  static flags = {
    adapter: Flags.string({
      description:
        'Remix adapter used in the route. The default is `@shopify/remix-oxygen`.',
      env: 'SHOPIFY_HYDROGEN_FLAG_ADAPTER',
    }),
    typescript: Flags.boolean({
      description: 'Generate TypeScript files',
      env: 'SHOPIFY_HYDROGEN_FLAG_TYPESCRIPT',
    }),
    force: commonFlags.force,
    path: commonFlags.path,
  };

  static hidden: true;

  static args = {
    route: Args.string({
      name: 'route',
      description: `The route to generate. One of ${ROUTES.join()}.`,
      required: true,
      options: ROUTES,
      env: 'SHOPIFY_HYDROGEN_ARG_ROUTE',
    }),
  };

  async run(): Promise<void> {
    const result = new Map<string, Result>();
<<<<<<< HEAD
    const {flags, args} = await this.parse(GenerateRoute);
    const directory = flags.path ? resolvePath(flags.path) : process.cwd();

    const {route} = args;
=======
    const {
      flags,
      args: {route},
    } = await this.parse(GenerateRoute);
>>>>>>> e6e6c2da

    const routePath =
      route === 'all'
        ? Object.values(ROUTE_MAP).flat()
        : ROUTE_MAP[route as keyof typeof ROUTE_MAP];

    if (!routePath) {
      throw new AbortError(
        `No route found for ${route}. Try one of ${ROUTES.join()}.`,
      );
    }

    const directory = flags.path ? path.resolve(flags.path) : process.cwd();

    const isTypescript =
      flags.typescript ||
      (await fileExists(joinPath(directory, 'tsconfig.json')));

    const routesArray = Array.isArray(routePath) ? routePath : [routePath];

    try {
      const {isV2RouteConvention, ...v2Flags} = await getV2Flags(directory);

      for (const item of routesArray) {
        const routeFrom = item;
        const routeTo = isV2RouteConvention ? convertRouteToV2(item) : item;

        result.set(
          routeTo,
          await runGenerate(routeFrom, routeTo, {
            directory,
            typescript: isTypescript,
            force: flags.force,
            adapter: flags.adapter,
            v2Flags,
          }),
        );
      }
    } catch (err: unknown) {
      throw new AbortError((err as Error).message);
    }

    const extension = isTypescript ? '.tsx' : '.jsx';

    const success = Array.from(result.values()).filter(
      (result) => result.operation !== 'skipped',
    );

    renderSuccess({
      headline: `${success.length} of ${result.size} route${
        result.size > 1 ? 's' : ''
      } generated`,
      body: {
        list: {
          items: Array.from(result.entries()).map(
            ([path, {operation}]) =>
              `[${operation}] app/routes${path}${extension}`,
          ),
        },
      },
    });
  }
}

export async function runGenerate(
  routeFrom: string,
  routeTo: string,
  {
    directory,
    typescript,
    force,
    adapter,
    templatesRoot = fileURLToPath(new URL('../../../', import.meta.url)),
    v2Flags = {},
  }: {
    directory: string;
    typescript?: boolean;
    force?: boolean;
    adapter?: string;
    templatesRoot?: string;
    v2Flags?: RemixV2Flags;
  },
): Promise<Result> {
  let operation;
  const extension = typescript ? '.tsx' : '.jsx';
  const templatePath = joinPath(
    templatesRoot,
    GENERATOR_TEMPLATES_DIR,
    'routes',
    `${routeFrom}.tsx`,
  );
  const destinationPath = joinPath(
    directory,
    'app',
    'routes',
    `${routeTo}${extension}`,
  );
  const relativeDestinationPath = relativePath(directory, destinationPath);

  if (!force && (await fileExists(destinationPath))) {
    const shouldOverwrite = await renderConfirmationPrompt({
      message: `The file ${relativizePath(
        relativeDestinationPath,
      )} already exists. Do you want to overwrite it?`,
      defaultValue: false,
    });

    operation = shouldOverwrite ? 'overwritten' : 'skipped';

    if (operation === 'skipped') {
      return {operation};
    }
  } else {
    operation = 'generated';
  }

  let templateContent = await readFile(templatePath);

  templateContent = convertTemplateToRemixVersion(templateContent, v2Flags);

  // If the project is not using TypeScript, we need to compile the template
  // to JavaScript. We try to read the project's jsconfig.json, but if it
  // doesn't exist, we use a default configuration.
  if (!typescript) {
    const jsConfigPath = joinPath(directory, 'jsconfig.json');
    const config = (await fileExists(jsConfigPath))
      ? JSON.parse(
          (await readFile(jsConfigPath, {encoding: 'utf8'})).replace(
            /^\s*\/\/.*$/gm,
            '',
          ),
        )
      : undefined;

    // We compile the template to JavaScript.
    templateContent = transpileFile(templateContent, config?.compilerOptions);
  }

  // If the command was run with an adapter flag, we replace the default
  // import with the adapter that was passed.
  if (adapter) {
    templateContent = templateContent.replace(
      /@shopify\/remix-oxygen/g,
      adapter,
    );
  }

  // We format the template content with Prettier.
  // TODO use @shopify/cli-kit's format function once it supports TypeScript
  // templateContent = await file.format(templateContent, destinationPath);
  templateContent = format(
    templateContent,
    await resolveFormatConfig(destinationPath),
    destinationPath,
  );

  // Create the directory if it doesn't exist.
  if (!(await fileExists(dirname(destinationPath)))) {
    await mkdir(dirname(destinationPath));
  }
  // Write the final file to the user's project.
  await writeFile(destinationPath, templateContent);

  return {
    operation: operation as 'generated' | 'overwritten',
  };
}<|MERGE_RESOLUTION|>--- conflicted
+++ resolved
@@ -19,17 +19,13 @@
   format,
   transpileFile,
   resolveFormatConfig,
-<<<<<<< HEAD
 } from '../../../lib/transpile-ts.js';
-=======
-} from '../../../utils/transpile-ts.js';
 import {
   convertRouteToV2,
   convertTemplateToRemixVersion,
   getV2Flags,
   type RemixV2Flags,
-} from '../../../utils/remix-version-interop.js';
->>>>>>> e6e6c2da
+} from '../../../lib/remix-version-interop.js';
 
 export const GENERATOR_TEMPLATES_DIR = 'generator-templates';
 
@@ -85,17 +81,10 @@
 
   async run(): Promise<void> {
     const result = new Map<string, Result>();
-<<<<<<< HEAD
-    const {flags, args} = await this.parse(GenerateRoute);
-    const directory = flags.path ? resolvePath(flags.path) : process.cwd();
-
-    const {route} = args;
-=======
     const {
       flags,
       args: {route},
     } = await this.parse(GenerateRoute);
->>>>>>> e6e6c2da
 
     const routePath =
       route === 'all'
@@ -108,7 +97,7 @@
       );
     }
 
-    const directory = flags.path ? path.resolve(flags.path) : process.cwd();
+    const directory = flags.path ? resolvePath(flags.path) : process.cwd();
 
     const isTypescript =
       flags.typescript ||
