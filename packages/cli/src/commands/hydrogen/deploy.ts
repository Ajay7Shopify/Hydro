import {Flags} from '@oclif/core';
import Command from '@shopify/cli-kit/node/base-command';
import colors from '@shopify/cli-kit/node/colors';
import {
  outputContent,
  outputInfo,
  outputWarn,
} from '@shopify/cli-kit/node/output';
import {AbortError} from '@shopify/cli-kit/node/error';
import {writeFile} from '@shopify/cli-kit/node/fs';
import {
  ensureIsClean,
  getLatestGitCommit,
  GitDirectoryNotCleanError,
} from '@shopify/cli-kit/node/git';
import {relativePath, resolvePath} from '@shopify/cli-kit/node/path';
import {
  renderFatalError,
  renderSelectPrompt,
  renderSuccess,
  renderTasks,
  renderWarning,
} from '@shopify/cli-kit/node/ui';
import {Logger, LogLevel} from '@shopify/cli-kit/node/output';
import {ciPlatform} from '@shopify/cli-kit/node/context/local';
import {
  CompletedDeployment,
  createDeploy,
  DeploymentConfig,
  DeploymentHooks,
  DeploymentVerificationDetailsResponse,
  parseToken,
} from '@shopify/oxygen-cli/deploy';
import {loadEnvironmentVariableFile} from '@shopify/oxygen-cli/utils';

import {commonFlags, flagsToCamelObject} from '../../lib/flags.js';
import {getOxygenDeploymentData} from '../../lib/get-oxygen-deployment-data.js';
import {OxygenDeploymentData} from '../../lib/graphql/admin/get-oxygen-data.js';
import {runBuild} from './build.js';
import {runViteBuild} from './build-vite.js';
import {getViteConfig} from '../../lib/vite-config.js';
import {prepareDiffDirectory} from '../../lib/template-diff.js';

const DEPLOY_OUTPUT_FILE_HANDLE = 'h2_deploy_log.json';

export const deploymentLogger: Logger = (
  message: string,
  level: LogLevel = 'info',
) => {
  if (level === 'error' || level === 'warn') {
    outputWarn(message);
  }
};

export default class Deploy extends Command {
  static description = 'Builds and deploys a Hydrogen storefront to Oxygen.';
  static flags: any = {
    'env-branch': Flags.string({
      description: 'Environment branch (tag) for environment to deploy to.',
      required: false,
    }),
    'env-file': Flags.string({
      description:
        'Path to an environment file to override existing environment variables for the deployment.',
      required: false,
    }),
    preview: Flags.boolean({
      description:
        'Deploys to the Preview environment. Overrides --env-branch and Git metadata.',
      required: false,
      default: false,
    }),
    force: Flags.boolean({
      char: 'f',
      description:
        'Forces a deployment to proceed if there are uncommited changes in its Git repository.',
      default: false,
      env: 'SHOPIFY_HYDROGEN_FLAG_FORCE',
      required: false,
    }),
    'auth-bypass-token': Flags.boolean({
      description:
        'Generate an authentication bypass token, which can be used to perform end-to-end tests against the deployment.',
      required: false,
      default: false,
    }),
    'build-command': Flags.string({
      description:
        'Specify a build command to run before deploying. If not specified, `shopify hydrogen build` will be used.',
      required: false,
    }),
    'lockfile-check': commonFlags.lockfileCheck,
    path: commonFlags.path,
    shop: commonFlags.shop,
    'json-output': Flags.boolean({
      allowNo: true,
      description:
        'Create a JSON file containing the deployment details in CI environments. Defaults to true, use `--no-json-output` to disable.',
      required: false,
      default: true,
    }),
    token: Flags.string({
      char: 't',
      description:
        "Oxygen deployment token. Defaults to the linked storefront's token if available.",
      env: 'SHOPIFY_HYDROGEN_DEPLOYMENT_TOKEN',
      required: false,
    }),
    'metadata-description': Flags.string({
      description:
        'Description of the changes in the deployment. Defaults to the commit message of the latest commit if there are no uncommited changes.',
      required: false,
      env: 'SHOPIFY_HYDROGEN_FLAG_METADATA_DESCRIPTION',
    }),
    'metadata-url': Flags.string({
      required: false,
      env: 'SHOPIFY_HYDROGEN_FLAG_METADATA_URL',
      hidden: true,
    }),
    'metadata-user': Flags.string({
      description:
        'User that initiated the deployment. Will be saved and displayed in the Shopify admin',
      required: false,
      env: 'SHOPIFY_HYDROGEN_FLAG_METADATA_USER',
    }),
    'metadata-version': Flags.string({
      required: false,
      env: 'SHOPIFY_HYDROGEN_FLAG_METADATA_VERSION',
      hidden: true,
    }),
    diff: commonFlags.diff,
  };

  async run() {
    const {flags} = await this.parse(Deploy);
    const deploymentOptions = this.flagsToOxygenDeploymentOptions(flags);

    if (flags.diff) {
      deploymentOptions.path = await prepareDiffDirectory(
        deploymentOptions.path,
        false,
      );
    }

    await runDeploy(deploymentOptions);

    // The Remix compiler hangs due to a bug in ESBuild:
    // https://github.com/evanw/esbuild/issues/2727
    // The actual build has already finished so we can kill the process
    process.exit(0);
  }

  private flagsToOxygenDeploymentOptions(flags: {
    [x: string]: any;
  }): OxygenDeploymentOptions {
    const camelFlags = flagsToCamelObject(flags);
    return {
      ...camelFlags,
      defaultEnvironment: flags.preview,
      environmentTag: flags['env-branch'],
      environmentFile: flags['env-file'],
      path: flags.path ? resolvePath(flags.path) : process.cwd(),
    } as OxygenDeploymentOptions;
  }
}

interface OxygenDeploymentOptions {
  authBypassToken: boolean;
  buildCommand?: string;
  defaultEnvironment: boolean;
  environmentTag?: string;
  environmentFile?: string;
  force: boolean;
  lockfileCheck: boolean;
  jsonOutput: boolean;
  path: string;
  shop: string;
  token?: string;
  metadataDescription?: string;
  metadataUrl?: string;
  metadataUser?: string;
  metadataVersion?: string;
}

interface GitCommit {
  refs: string;
  hash: string;
}

function createUnexpectedAbortError(message?: string): AbortError {
  return new AbortError(
    message || 'The deployment failed due to an unexpected error.',
    'Retrying the deployment may succeed.',
    [
      [
        'If the issue persists, please check the',
        {
          link: {
            label: 'Shopify status page',
            url: 'https://status.shopify.com/',
          },
        },
        'for any known issues.',
      ],
    ],
  );
}

export async function runDeploy(
  options: OxygenDeploymentOptions,
): Promise<void> {
  const {
    authBypassToken: generateAuthBypassToken,
    buildCommand,
    defaultEnvironment,
    environmentTag,
    environmentFile,
    force: forceOnUncommitedChanges,
<<<<<<< HEAD
    noJsonOutput,
    path: root,
=======
    lockfileCheck,
    jsonOutput,
    path,
>>>>>>> a3118f0e
    shop,
    metadataUrl,
    metadataUser,
    metadataVersion,
  } = options;
  let {metadataDescription} = options;

  let isCleanGit = true;
  try {
    await ensureIsClean(root);
  } catch (error) {
    if (error instanceof GitDirectoryNotCleanError) {
      isCleanGit = false;
    }

    if (!forceOnUncommitedChanges && !isCleanGit) {
      throw new AbortError('Uncommitted changes detected.', null, [
        [
          'Commit your changes before deploying or use the ',
          {command: '--force'},
          ' flag to deploy with uncommitted changes.',
        ],
      ]);
    }
  }

  const isCI = ciPlatform().isCI;
  let token = options.token;
  let branch: string | undefined | null;
  let commitHash: string | undefined;
  let deploymentData: OxygenDeploymentData | undefined;
  let deploymentEnvironmentTag: string | undefined | null = undefined;
  let gitCommit: GitCommit;

  try {
    gitCommit = await getLatestGitCommit(root);
    branch = (/HEAD -> ([^,]*)/.exec(gitCommit.refs) || [])[1];
    commitHash = gitCommit.hash;
  } catch (error) {
    outputWarn('Could not retrieve Git history.');
    branch = undefined;
  }

  if (!metadataDescription && !isCleanGit) {
    renderWarning({
      headline: 'No deployment description provided',
      body: [
        'Deploying uncommited changes, but no description has been provided. Use the ',
        {command: '--metadata-description'},
        'flag to provide a description. If no description is provided, the description defaults to ',
        {userInput: '<sha> with additional changes'},
        ' using the SHA of the last commit.',
      ],
    });
    metadataDescription = `${commitHash} with additional changes`;
  }

  let overriddenEnvironmentVariables;

  if (environmentFile) {
    try {
      overriddenEnvironmentVariables =
        loadEnvironmentVariableFile(environmentFile);
    } catch (error) {
      throw new AbortError(
        `Could not load environment file at ${environmentFile}`,
      );
    }
  }

  if (!isCI) {
    deploymentData = await getOxygenDeploymentData({
      root,
      flagShop: shop,
    });

    if (!deploymentData) {
      return;
    }

    token = token || deploymentData.oxygenDeploymentToken;
  }

  if (!token) {
    const errMessage = isCI
      ? [
          'No deployment token provided. Use the ',
          {command: '--token'},
          ' flag to provide a token.',
        ]
      : `Could not obtain an Oxygen deployment token, please try again or contact Shopify support.`;
    throw new AbortError(errMessage);
  }

  if (
    !isCI &&
    !defaultEnvironment &&
    !environmentTag &&
    deploymentData?.environments
  ) {
    if (deploymentData.environments.length > 1) {
      const choices = [
        ...deploymentData.environments.map(({name, branch, type}) => ({
          label: name,
          // The preview environment will never have an associated branch so
          // we're using a custom string here to identify it later in our code.
          // Using a period at the end of the value is an invalid branch name
          // in Git so we can be sure that this won't conflict with a merchant's
          // repository.
          value: type === 'PREVIEW' ? 'shopify-preview-environment.' : branch,
        })),
      ];

      deploymentEnvironmentTag = await renderSelectPrompt({
        message: 'Select an environment to deploy to',
        choices,
        defaultValue: branch,
      });
    } else {
      outputInfo(
        `Using current checked out branch ${branch} as environment tag`,
      );
    }
  }

  let deploymentUrl = 'https://oxygen.shopifyapps.com';
  if (process.env.UNSAFE_SHOPIFY_HYDROGEN_DEPLOYMENT_URL) {
    deploymentUrl = process.env.UNSAFE_SHOPIFY_HYDROGEN_DEPLOYMENT_URL;
    outputWarn(
      "Using a custom deployment service. Don't do this in production!",
    );
  }

  let fallbackEnvironmentTag = branch;
  let isPreview = false;

  // If the user has explicitly selected `Preview` then we should not pass an
  // environment tag at all.
  if (deploymentEnvironmentTag === 'shopify-preview-environment.') {
    fallbackEnvironmentTag = undefined;
    deploymentEnvironmentTag = undefined;
    isPreview = true;
  }

  let assetsDir = 'dist/client';
  let workerDir = 'dist/worker';

  const maybeVite = await getViteConfig(root).catch(() => null);

  if (maybeVite) {
    assetsDir = relativePath(root, maybeVite.clientOutDir);
    workerDir = relativePath(root, maybeVite.serverOutDir);
  }

  const config: DeploymentConfig = {
    assetsDir,
    bugsnag: true,
    deploymentUrl,
    defaultEnvironment: defaultEnvironment || isPreview,
    deploymentToken: parseToken(token as string),
    environmentTag:
      environmentTag || deploymentEnvironmentTag || fallbackEnvironmentTag,
    generateAuthBypassToken,
    verificationMaxDuration: 180,
    metadata: {
      ...(metadataDescription ? {description: metadataDescription} : {}),
      ...(metadataUrl ? {url: metadataUrl} : {}),
      ...(metadataUser ? {user: metadataUser} : {}),
      ...(metadataVersion ? {version: metadataVersion} : {}),
    },
    skipVerification: false,
    rootPath: root,
    skipBuild: false,
    workerOnly: false,
<<<<<<< HEAD
    workerDir,
=======
    workerDir: 'dist/worker',
    overriddenEnvironmentVariables,
>>>>>>> a3118f0e
  };

  let resolveUpload: () => void;
  const uploadPromise = new Promise<void>((resolve) => {
    resolveUpload = resolve;
  });

  let resolveRoutableCheck: () => void;
  const routableCheckPromise = new Promise<void>((resolve) => {
    resolveRoutableCheck = resolve;
  });

  let resolveDeploymentCompletedVerification: () => void;
  const deploymentCompletedVerificationPromise = new Promise<void>(
    (resolve) => {
      resolveDeploymentCompletedVerification = resolve;
    },
  );

  let deployError: AbortError | null = null;
  let resolveDeploy: () => void;
  let rejectDeploy: (reason?: AbortError) => void;
  const deployPromise = new Promise<void>((resolve, reject) => {
    resolveDeploy = resolve;
    rejectDeploy = reject;
  });

  const build = maybeVite ? runViteBuild : runBuild;

  const hooks: DeploymentHooks = {
<<<<<<< HEAD
    buildFunction: async (assetPath: string | undefined): Promise<void> => {
      outputInfo(
        outputContent`${colors.whiteBright('Building project...')}`.value,
      );
      await build({
        directory: root,
        assetPath,
        sourcemap: true,
        useCodegen: false,
      });
    },
=======
>>>>>>> a3118f0e
    onDeploymentCompleted: () => resolveDeploymentCompletedVerification(),
    onVerificationComplete: () => resolveRoutableCheck(),
    onDeploymentCompletedVerificationError() {
      deployError = new AbortError(
        'Unable to verify the deployment was completed successfully',
        'Please verify the deployment status in the Shopify Admin and retry deploying if necessary.',
      );
    },
    onDeploymentFailed: (details: DeploymentVerificationDetailsResponse) => {
      deployError = createUnexpectedAbortError(details.error || details.status);
    },
    onUploadFilesStart: () => uploadStart(),
    onUploadFilesComplete: () => resolveUpload(),
    onVerificationError: (error: Error) => {
      deployError = new AbortError(
        error.message,
        'Please verify the deployment status in the Shopify Admin and retry deploying if necessary.',
      );
    },
    onUploadFilesError: (error: Error) => {
      deployError = new AbortError(
        error.message,
        'Check your connection and try again. If the problem persists, try again later or contact support.',
      );
    },
  };

  if (buildCommand) {
    config.buildCommand = buildCommand;
  } else {
    hooks.buildFunction = async (
      assetPath: string | undefined,
    ): Promise<void> => {
      outputInfo(
        outputContent`${colors.whiteBright('Building project...')}`.value,
      );
      await runBuild({
        directory: path,
        assetPath,
        lockfileCheck,
        sourcemap: true,
        useCodegen: false,
      });
    };
  }

  const uploadStart = async () => {
    outputInfo(
      outputContent`${colors.whiteBright('Deploying to Oxygen..\n')}`.value,
    );
    await renderTasks([
      {
        title: 'Uploading files',
        task: async () => await uploadPromise,
      },
      {
        title: 'Verifying deployment has been completed',
        task: async () => await deploymentCompletedVerificationPromise,
      },
      {
        title: 'Verifying deployment is routable',
        task: async () => await routableCheckPromise,
      },
    ]);
  };

  await createDeploy({config, hooks, logger: deploymentLogger})
    .then(async (completedDeployment: CompletedDeployment | undefined) => {
      if (!completedDeployment) {
        rejectDeploy(createUnexpectedAbortError());
        return;
      }

      const nextSteps: (
        | string
        | {subdued: string}
        | {link: {url: string}}
      )[][] = [];

      if (isCI) {
        if (jsonOutput) {
          nextSteps.push([
            'View the deployment information in',
            {subdued: DEPLOY_OUTPUT_FILE_HANDLE},
          ]);
        }
      } else {
        nextSteps.push([
          'Open',
          {link: {url: completedDeployment!.url}},
          'in your browser to view your deployment.',
        ]);

        if (completedDeployment?.authBypassToken) {
          nextSteps.push([
            'Use the',
            {subdued: completedDeployment.authBypassToken},
            'token to perform end-to-end tests against the deployment.',
          ]);
        }
      }

      renderSuccess({
        body: ['Successfully deployed to Oxygen'],
        nextSteps,
      });
      // in CI environments, output to a file so consequent steps can access the deployment details
      if (isCI && jsonOutput) {
        await writeFile(
          DEPLOY_OUTPUT_FILE_HANDLE,
          JSON.stringify(completedDeployment),
        );
      }
      resolveDeploy();
    })
    .catch((error) => {
      rejectDeploy(deployError || error);
    });

  return deployPromise;
}<|MERGE_RESOLUTION|>--- conflicted
+++ resolved
@@ -216,14 +216,9 @@
     environmentTag,
     environmentFile,
     force: forceOnUncommitedChanges,
-<<<<<<< HEAD
-    noJsonOutput,
-    path: root,
-=======
     lockfileCheck,
     jsonOutput,
-    path,
->>>>>>> a3118f0e
+    path: root,
     shop,
     metadataUrl,
     metadataUser,
@@ -398,12 +393,8 @@
     rootPath: root,
     skipBuild: false,
     workerOnly: false,
-<<<<<<< HEAD
     workerDir,
-=======
-    workerDir: 'dist/worker',
     overriddenEnvironmentVariables,
->>>>>>> a3118f0e
   };
 
   let resolveUpload: () => void;
@@ -431,23 +422,7 @@
     rejectDeploy = reject;
   });
 
-  const build = maybeVite ? runViteBuild : runBuild;
-
   const hooks: DeploymentHooks = {
-<<<<<<< HEAD
-    buildFunction: async (assetPath: string | undefined): Promise<void> => {
-      outputInfo(
-        outputContent`${colors.whiteBright('Building project...')}`.value,
-      );
-      await build({
-        directory: root,
-        assetPath,
-        sourcemap: true,
-        useCodegen: false,
-      });
-    },
-=======
->>>>>>> a3118f0e
     onDeploymentCompleted: () => resolveDeploymentCompletedVerification(),
     onVerificationComplete: () => resolveRoutableCheck(),
     onDeploymentCompletedVerificationError() {
@@ -484,8 +459,11 @@
       outputInfo(
         outputContent`${colors.whiteBright('Building project...')}`.value,
       );
-      await runBuild({
-        directory: path,
+
+      const build = maybeVite ? runViteBuild : runBuild;
+
+      await build({
+        directory: root,
         assetPath,
         lockfileCheck,
         sourcemap: true,
