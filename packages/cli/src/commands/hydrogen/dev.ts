--- conflicted
+++ resolved
@@ -2,12 +2,8 @@
 import fs from 'fs/promises';
 import {outputDebug, outputInfo} from '@shopify/cli-kit/node/output';
 import {fileExists} from '@shopify/cli-kit/node/fs';
-<<<<<<< HEAD
-import {renderWarning} from '@shopify/cli-kit/node/ui';
-=======
-import {renderFatalError} from '@shopify/cli-kit/node/ui';
+import {renderFatalError, renderWarning} from '@shopify/cli-kit/node/ui';
 import colors from '@shopify/cli-kit/node/colors';
->>>>>>> 3068a123
 import {copyPublicFiles} from './build.js';
 import {
   getProjectPaths,
@@ -124,20 +120,11 @@
 
   const serverBundleExists = () => fileExists(buildPathWorkerFile);
 
-<<<<<<< HEAD
-  const envPromise = getEnvVariables(root, shop, envBranch);
-
-  let miniOxygen: MiniOxygen;
-  async function safeStartMiniOxygen() {
-    if (miniOxygen) return;
-
-    miniOxygen = await startMiniOxygen({
-=======
   const {shop, storefront} = await getConfig(root);
-  const environmentVariables =
-    !!shop && !!storefront?.id
-      ? await combinedEnvironmentVariables({root, shop, envBranch})
-      : undefined;
+  // const environmentVariables =
+  //   !!shop && !!storefront?.id
+  //     ? await combinedEnvironmentVariables({root, shop, envBranch})
+  //     : undefined;
 
   const [{watch}, {createFileWatchCache}] = await Promise.all([
     import('@remix-run/dev/dist/compiler/watch.js'),
@@ -148,12 +135,13 @@
   let initialBuildDurationMs = 0;
   let initialBuildStartTimeMs = Date.now();
 
-  let isMiniOxygenStarted = false;
+  const envPromise = getEnvVariables(root, shop, envBranch);
+
+  let miniOxygen: MiniOxygen;
   async function safeStartMiniOxygen() {
-    if (isMiniOxygenStarted) return;
-
-    const miniOxygen = await startMiniOxygen({
->>>>>>> 3068a123
+    if (miniOxygen) return;
+
+    miniOxygen = await startMiniOxygen({
       root,
       port,
       watch: true,
@@ -161,10 +149,6 @@
       buildPathClient,
       env: await envPromise,
     });
-
-<<<<<<< HEAD
-=======
-    isMiniOxygenStarted = true;
 
     miniOxygen.showBanner({
       appName: storefront ? colors.cyan(storefront?.title) : undefined,
@@ -179,7 +163,6 @@
       ],
     });
 
->>>>>>> 3068a123
     const showUpgrade = await checkingHydrogenVersion;
     if (showUpgrade) showUpgrade();
   }
@@ -190,63 +173,8 @@
     spawnCodegenProcess({...remixConfig, configFilePath: codegenConfigPath});
   }
 
-<<<<<<< HEAD
+  const fileWatchCache = createFileWatchCache();
   let skipRebuildLogs = false;
-
-  await watch(remixConfig, {
-    reloadConfig,
-    mode: process.env.NODE_ENV as any,
-    async onInitialBuild() {
-      await copyingFiles;
-
-      if (!(await serverBundleExists())) {
-        const {renderFatalError} = await import('@shopify/cli-kit/node/ui');
-        return renderFatalError({
-          name: 'BuildError',
-          type: 0,
-          message:
-            'MiniOxygen cannot start because the server bundle has not been generated.',
-          tryMessage:
-            'This is likely due to an error in your app and Remix is unable to compile. Try fixing the app and MiniOxygen will start.',
-        });
-      }
-
-      await envPromise; // Await here to ensure env vars are logged before initial build
-      // TODO: log initial build time without counting env vars after upgrading to Remix 1.17
-
-      console.timeEnd(LOG_INITIAL_BUILD);
-      await safeStartMiniOxygen();
-    },
-    async onFileCreated(file: string) {
-      const [relative, absolute] = getFilePaths(file);
-      outputInfo(`\n📄 File created: ${relative}`);
-
-      if (absolute.startsWith(publicPath)) {
-        await copyPublicFiles(
-          absolute,
-          absolute.replace(publicPath, buildPathClient),
-        );
-      }
-    },
-    async onFileChanged(file: string) {
-      const [relative, absolute] = getFilePaths(file);
-      outputInfo(`\n📄 File changed: ${relative}`);
-
-      if (relative.endsWith('.env')) {
-        skipRebuildLogs = true;
-        await miniOxygen.reload({
-          env: await getEnvVariables(root, shop, envBranch),
-        });
-      }
-
-      if (absolute.startsWith(publicPath)) {
-        await copyPublicFiles(
-          absolute,
-          absolute.replace(publicPath, buildPathClient),
-        );
-      }
-=======
-  const fileWatchCache = createFileWatchCache();
 
   await watch(
     {
@@ -257,14 +185,13 @@
         sourcemap,
       },
       fileWatchCache,
->>>>>>> 3068a123
     },
     {
       reloadConfig,
       onBuildStart() {
-        if (!isInitialBuild) {
+        if (!isInitialBuild && !skipRebuildLogs) {
+          outputInfo(LOG_REBUILDING);
           console.time(LOG_REBUILT);
-          outputInfo(LOG_REBUILDING);
         }
       },
       async onBuildFinish() {
@@ -272,57 +199,13 @@
           await copyingFiles;
           initialBuildDurationMs = Date.now() - initialBuildStartTimeMs;
           isInitialBuild = false;
-        } else {
+        } else if (!skipRebuildLogs) {
+          skipRebuildLogs = false;
           console.timeEnd(LOG_REBUILT);
-          if (!isMiniOxygenStarted) console.log(''); // New line
-        }
-
-<<<<<<< HEAD
-      if (absolute.startsWith(publicPath)) {
-        await fs.unlink(absolute.replace(publicPath, buildPathClient));
-      }
-    },
-    onRebuildStart() {
-      if (!skipRebuildLogs) {
-        outputInfo(LOG_REBUILDING);
-        console.time(LOG_REBUILT);
-      }
-    },
-    async onRebuildFinish() {
-      !skipRebuildLogs && console.timeEnd(LOG_REBUILT);
-      skipRebuildLogs = false;
-
-      if (!miniOxygen && (await serverBundleExists())) {
-        console.log(''); // New line
-        await safeStartMiniOxygen();
-      }
-    },
-  });
-}
-
-async function getEnvVariables(
-  root: string,
-  shop?: string,
-  envBranch?: string,
-) {
-  try {
-    const {storefront} = await getConfig(root);
-    if (!storefront?.id) return;
-
-    return await combinedEnvironmentVariables({
-      root,
-      shop,
-      envBranch,
-    });
-  } catch (error: any) {
-    // Do not throw here, as the development server should still start
-    renderWarning({
-      headline: `Failed to load environment variables. The development server will still start, but the following error occurred:`,
-      body: error?.stack ?? error?.message ?? error,
-    });
-  }
-=======
-        if (!isMiniOxygenStarted) {
+          if (!miniOxygen) console.log(''); // New line
+        }
+
+        if (!miniOxygen) {
           if (!(await serverBundleExists())) {
             return renderFatalError({
               name: 'BuildError',
@@ -334,6 +217,9 @@
             });
           }
 
+          await envPromise; // Await here to ensure env vars are logged before initial build
+          // TODO: log initial build time without counting env vars after upgrading to Remix 1.17
+
           await safeStartMiniOxygen();
         }
       },
@@ -354,6 +240,13 @@
         const [relative, absolute] = getFilePaths(file);
         outputInfo(`\n📄 File changed: ${relative}`);
 
+        if (relative.endsWith('.env')) {
+          skipRebuildLogs = true;
+          await miniOxygen.reload({
+            env: await getEnvVariables(root, shop, envBranch),
+          });
+        }
+
         if (absolute.startsWith(publicPath)) {
           await copyPublicFiles(
             absolute,
@@ -373,5 +266,27 @@
       },
     },
   );
->>>>>>> 3068a123
+}
+
+async function getEnvVariables(
+  root: string,
+  shop?: string,
+  envBranch?: string,
+) {
+  try {
+    const {storefront} = await getConfig(root);
+    if (!storefront?.id) return;
+
+    return await combinedEnvironmentVariables({
+      root,
+      shop: shop!,
+      envBranch,
+    });
+  } catch (error: any) {
+    // Do not throw here, as the development server should still start
+    renderWarning({
+      headline: `Failed to load environment variables. The development server will still start, but the following error occurred:`,
+      body: error?.stack ?? error?.message ?? error,
+    });
+  }
 }