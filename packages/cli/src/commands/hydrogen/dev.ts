import path from 'node:path';
import fs from 'node:fs/promises';
import {outputDebug, outputInfo} from '@shopify/cli-kit/node/output';
import {fileExists} from '@shopify/cli-kit/node/fs';
import {renderFatalError} from '@shopify/cli-kit/node/ui';
import colors from '@shopify/cli-kit/node/colors';
import {copyPublicFiles} from './build.js';
import {
  assertOxygenChecks,
  getProjectPaths,
  getRemixConfig,
  handleRemixImportFail,
  type ServerMode,
} from '../../lib/remix-config.js';
import {createRemixLogger, enhanceH2Logs, muteDevLogs} from '../../lib/log.js';
import {
  commonFlags,
  flagsToCamelObject,
  overrideFlag,
} from '../../lib/flags.js';
import Command from '@shopify/cli-kit/node/base-command';
import {Flags} from '@oclif/core';
import {
  type MiniOxygen,
  startMiniOxygen,
  buildAssetsUrl,
} from '../../lib/mini-oxygen/index.js';
import {addVirtualRoutes} from '../../lib/virtual-routes.js';
import {spawnCodegenProcess} from '../../lib/codegen.js';
import {getAllEnvironmentVariables} from '../../lib/environment-variables.js';
import {getConfig} from '../../lib/shopify-config.js';
import {setupLiveReload} from '../../lib/live-reload.js';
import {checkRemixVersions} from '../../lib/remix-version-check.js';
import {getGraphiQLUrl} from '../../lib/graphiql-url.js';
import {displayDevUpgradeNotice} from './upgrade.js';
import {findPort} from '../../lib/find-port.js';
import {prepareDiffDirectory} from '../../lib/template-diff.js';

const LOG_REBUILDING = '🧱 Rebuilding...';
const LOG_REBUILT = '🚀 Rebuilt';

export default class Dev extends Command {
  static description =
    'Runs Hydrogen storefront in an Oxygen worker for development.';
  static flags = {
    path: commonFlags.path,
    port: commonFlags.port,
    worker: deprecated('--worker', {isBoolean: true}),
    'legacy-runtime': commonFlags.legacyRuntime,
    codegen: overrideFlag(commonFlags.codegen, {
      description:
        commonFlags.codegen.description! +
        ' It updates the types on file save.',
    }),
    'codegen-config-path': commonFlags.codegenConfigPath,
    sourcemap: commonFlags.sourcemap,
    'disable-virtual-routes': Flags.boolean({
      description:
        "Disable rendering fallback routes when a route file doesn't exist.",
      env: 'SHOPIFY_HYDROGEN_FLAG_DISABLE_VIRTUAL_ROUTES',
      default: false,
    }),
    debug: commonFlags.debug,
    'inspector-port': commonFlags.inspectorPort,
<<<<<<< HEAD
    host: deprecated('--host'),
=======
>>>>>>> a4d725e2
    ['env-branch']: commonFlags.envBranch,
    ['disable-version-check']: Flags.boolean({
      description: 'Skip the version check when running `hydrogen dev`',
      default: false,
      required: false,
    }),
    diff: commonFlags.diff,
  };

  async run(): Promise<void> {
    const {flags} = await this.parse(Dev);
    let directory = flags.path ? path.resolve(flags.path) : process.cwd();

    if (flags.diff) {
      directory = await prepareDiffDirectory(directory, true);
    }

    await runDev({
      ...flagsToCamelObject(flags),
      path: directory,
    });
  }
}

type DevOptions = {
  port: number;
  path?: string;
  codegen?: boolean;
  legacyRuntime?: boolean;
  codegenConfigPath?: string;
  disableVirtualRoutes?: boolean;
  disableVersionCheck?: boolean;
  envBranch?: string;
  debug?: boolean;
  sourcemap?: boolean;
  inspectorPort: number;
};

async function runDev({
  port: appPort,
  path: appPath,
  codegen: useCodegen = false,
  legacyRuntime = false,
  codegenConfigPath,
  disableVirtualRoutes,
  envBranch,
  debug = false,
  sourcemap = true,
  disableVersionCheck = false,
  inspectorPort,
}: DevOptions) {
  if (!process.env.NODE_ENV) process.env.NODE_ENV = 'development';

  muteDevLogs();

  const {root, publicPath, buildPathClient, buildPathWorkerFile} =
    getProjectPaths(appPath);

  const copyingFiles = copyPublicFiles(publicPath, buildPathClient);
  const reloadConfig = async () => {
    const config = await getRemixConfig(root);

    return disableVirtualRoutes
      ? config
      : addVirtualRoutes(config).catch((error) => {
          // Seen this fail when somehow NPM doesn't publish
          // the full 'virtual-routes' directory.
          // E.g. https://unpkg.com/browse/@shopify/cli-hydrogen@0.0.0-next-aa15969-20230703072007/dist/virtual-routes/
          outputDebug(
            'Could not add virtual routes: ' +
              (error?.stack ?? error?.message ?? error),
          );

          return config;
        });
  };

  const getFilePaths = (file: string) => {
    const fileRelative = path.relative(root, file);
    return [fileRelative, path.resolve(root, fileRelative)] as const;
  };

  const serverBundleExists = () => fileExists(buildPathWorkerFile);

  inspectorPort = debug ? await findPort(inspectorPort) : inspectorPort;
  appPort = legacyRuntime ? appPort : await findPort(appPort); // findPort is already called for Node sandbox

  const assetsPort = legacyRuntime ? 0 : await findPort(appPort + 100);
  if (assetsPort) {
    // Note: Set this env before loading Remix config!
    process.env.HYDROGEN_ASSET_BASE_URL = buildAssetsUrl(assetsPort);
  }

  const [remixConfig, {shop, storefront}] = await Promise.all([
    reloadConfig(),
    getConfig(root),
  ]);

  assertOxygenChecks(remixConfig);

  const fetchRemote = !!shop && !!storefront?.id;
  const envPromise = getAllEnvironmentVariables({root, fetchRemote, envBranch});

  const [{watch}, {createFileWatchCache}] = await Promise.all([
    import('@remix-run/dev/dist/compiler/watch.js'),
    import('@remix-run/dev/dist/compiler/fileWatchCache.js'),
  ]).catch(handleRemixImportFail);

  let isInitialBuild = true;
  let initialBuildDurationMs = 0;
  let initialBuildStartTimeMs = Date.now();

  const liveReload = true // TODO: option to disable HMR?
    ? await setupLiveReload(remixConfig.dev?.port ?? 8002)
    : undefined;

  let miniOxygen: MiniOxygen;
  async function safeStartMiniOxygen() {
    if (miniOxygen) return;

    miniOxygen = await startMiniOxygen(
      {
        root,
        debug,
        assetsPort,
        inspectorPort,
        port: appPort,
        watch: !liveReload,
        buildPathWorkerFile,
        buildPathClient,
        env: await envPromise,
      },
      legacyRuntime,
    );

    enhanceH2Logs({host: miniOxygen.listeningAt, ...remixConfig});

    miniOxygen.showBanner({
      appName: storefront ? colors.cyan(storefront?.title) : undefined,
      headlinePrefix:
        initialBuildDurationMs > 0
          ? `Initial build: ${initialBuildDurationMs}ms\n`
          : '',
      extraLines: [
        colors.dim(
          `\nView GraphiQL API browser: ${getGraphiQLUrl({
            host: miniOxygen.listeningAt,
          })}`,
        ),
        colors.dim(
          `\nView server network requests: ${miniOxygen.listeningAt}/subrequest-profiler`,
        ),
      ],
    });

    if (useCodegen) {
      spawnCodegenProcess({...remixConfig, configFilePath: codegenConfigPath});
    }

    checkRemixVersions();

    if (!disableVersionCheck) {
      displayDevUpgradeNotice({targetPath: appPath});
    }
  }

  const fileWatchCache = createFileWatchCache();
  let skipRebuildLogs = false;

  await watch(
    {
      config: remixConfig,
      options: {
        mode: process.env.NODE_ENV as ServerMode,
        sourcemap,
      },
      fileWatchCache,
      logger: createRemixLogger(),
    },
    {
      reloadConfig,
      onBuildStart(ctx) {
        if (!isInitialBuild && !skipRebuildLogs) {
          outputInfo(LOG_REBUILDING);
          console.time(LOG_REBUILT);
        }

        liveReload?.onBuildStart(ctx);
      },
      onBuildManifest: liveReload?.onBuildManifest,
      async onBuildFinish(context, duration, succeeded) {
        if (isInitialBuild) {
          await copyingFiles;
          initialBuildDurationMs = Date.now() - initialBuildStartTimeMs;
          isInitialBuild = false;
        } else if (!skipRebuildLogs) {
          skipRebuildLogs = false;
          console.timeEnd(LOG_REBUILT);
          if (!miniOxygen) console.log(''); // New line
        }

        if (!miniOxygen && !(await serverBundleExists())) {
          return renderFatalError({
            name: 'BuildError',
            type: 0,
            message:
              'MiniOxygen cannot start because the server bundle has not been generated.',
            skipOclifErrorHandling: true,
            tryMessage:
              'This is likely due to an error in your app and Remix is unable to compile. Try fixing the app and MiniOxygen will start.',
          });
        }

        if (succeeded) {
          if (!miniOxygen) {
            await safeStartMiniOxygen();
          } else if (liveReload) {
            await miniOxygen.reload();
          }

          liveReload?.onAppReady(context);
        }
      },
      async onFileCreated(file: string) {
        const [relative, absolute] = getFilePaths(file);
        outputInfo(`\n📄 File created: ${relative}`);

        if (absolute.startsWith(publicPath)) {
          await copyPublicFiles(
            absolute,
            absolute.replace(publicPath, buildPathClient),
          );
        }
      },
      async onFileChanged(file: string) {
        fileWatchCache.invalidateFile(file);

        const [relative, absolute] = getFilePaths(file);
        outputInfo(`\n📄 File changed: ${relative}`);

        if (relative.endsWith('.env')) {
          skipRebuildLogs = true;
          await miniOxygen.reload({
            env: await getAllEnvironmentVariables({
              root,
              fetchRemote,
              envBranch,
            }),
          });
        }

        if (absolute.startsWith(publicPath)) {
          await copyPublicFiles(
            absolute,
            absolute.replace(publicPath, buildPathClient),
          );
        }
      },
      async onFileDeleted(file: string) {
        fileWatchCache.invalidateFile(file);

        const [relative, absolute] = getFilePaths(file);
        outputInfo(`\n📄 File deleted: ${relative}`);

        if (absolute.startsWith(publicPath)) {
          await fs.unlink(absolute.replace(publicPath, buildPathClient));
        }
      },
    },
  );
}<|MERGE_RESOLUTION|>--- conflicted
+++ resolved
@@ -15,6 +15,7 @@
 import {createRemixLogger, enhanceH2Logs, muteDevLogs} from '../../lib/log.js';
 import {
   commonFlags,
+  deprecated,
   flagsToCamelObject,
   overrideFlag,
 } from '../../lib/flags.js';
@@ -62,10 +63,6 @@
     }),
     debug: commonFlags.debug,
     'inspector-port': commonFlags.inspectorPort,
-<<<<<<< HEAD
-    host: deprecated('--host'),
-=======
->>>>>>> a4d725e2
     ['env-branch']: commonFlags.envBranch,
     ['disable-version-check']: Flags.boolean({
       description: 'Skip the version check when running `hydrogen dev`',
