--- conflicted
+++ resolved
@@ -63,23 +63,17 @@
 async function runDev({
   port,
   path: appPath,
-<<<<<<< HEAD
   experimentalCodegen: codegen = false,
   codegenConfigPath,
-=======
+  disableVirtualRoutes,
   debug = false,
->>>>>>> 33f33edd
-  disableVirtualRoutes,
 }: {
   port?: number;
   path?: string;
-<<<<<<< HEAD
   experimentalCodegen?: boolean;
   codegenConfigPath?: string;
-=======
+  disableVirtualRoutes?: boolean;
   debug?: false;
->>>>>>> 33f33edd
-  disableVirtualRoutes?: boolean;
 }) {
   if (!process.env.NODE_ENV) process.env.NODE_ENV = 'development';
 
