--- conflicted
+++ resolved
@@ -146,15 +146,9 @@
       env: await envPromise,
     });
 
-<<<<<<< HEAD
-    isMiniOxygenStarted = true;
-
     const graphiqlUrl = `${miniOxygen.listeningAt}/graphiql`;
-
     enhanceH2Logs({graphiqlUrl, ...remixConfig});
 
-=======
->>>>>>> 92f88007
     miniOxygen.showBanner({
       appName: storefront ? colors.cyan(storefront?.title) : undefined,
       headlinePrefix:
