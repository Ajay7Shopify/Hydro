--- conflicted
+++ resolved
@@ -38,38 +38,10 @@
   workerEntryFile,
   setupScripts,
 }: MiniOxygenViteOptions) {
-<<<<<<< HEAD
   const miniOxygen = createMiniOxygen({
     debug,
     inspectorPort,
     logRequestLine,
-=======
-  const [publicInspectorPort, privateInspectorPort] = await Promise.all([
-    findPort(inspectorPort),
-    findPort(PRIVATE_WORKERD_INSPECTOR_PORT),
-  ]);
-
-  const mf = new Miniflare({
-    cf: false,
-    inspectorPort: privateInspectorPort,
-    ...(isO2Verbose()
-      ? {verbose: true}
-      : {
-          verbose: false,
-          log: new NoOpLog(),
-          handleRuntimeStdio(stdout, stderr) {
-            // TODO: handle runtime stdio and remove inspector logs
-            // stdout.pipe(process.stdout);
-            // stderr.pipe(process.stderr);
-
-            // Destroy these streams to prevent memory leaks
-            // until we start piping them to the terminal.
-            // https://github.com/Shopify/hydrogen/issues/1720
-            stdout.destroy();
-            stderr.destroy();
-          },
-        }),
->>>>>>> 66e9e8b9
     workers: [
       {
         name: 'vite-env',
