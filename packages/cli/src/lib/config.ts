--- conflicted
+++ resolved
@@ -7,11 +7,7 @@
 import path from 'path';
 import fs from 'fs/promises';
 
-<<<<<<< HEAD
-export type {RemixConfig};
-=======
 export type {RemixConfig, ServerMode};
->>>>>>> 52ade9ec
 
 const BUILD_DIR = 'dist'; // Hardcoded in Oxygen
 const CLIENT_SUBDIR = 'client';
