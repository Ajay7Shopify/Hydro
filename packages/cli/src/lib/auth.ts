--- conflicted
+++ resolved
@@ -7,16 +7,12 @@
   ensureAuthenticatedBusinessPlatform,
 } from '@shopify/cli-kit/node/session';
 import {normalizeStoreFqdn} from '@shopify/cli-kit/node/context/fqdn';
-import {getConfig, resetConfig, setUserAccount} from './shopify-config.js';
-import {muteAuthLogs} from './log.js';
-<<<<<<< HEAD
-import {getActiveShops} from './graphql/business-platform/active-shops.js';
 import {renderTasks} from '@shopify/cli-kit/node/ui';
 import colors from '@shopify/cli-kit/node/colors';
 import ansiEscapes from 'ansi-escapes';
-=======
+import {getConfig, resetConfig, setUserAccount} from './shopify-config.js';
 import {getUserAccount} from './graphql/business-platform/user-account.js';
->>>>>>> 089ff01a
+import {muteAuthLogs} from './log.js';
 
 export type {AdminSession};
 
@@ -58,13 +54,9 @@
 
     const userAccount = await getUserAccount(token);
 
-<<<<<<< HEAD
     await hideLoginInfo();
 
-    shop = await renderSelectPrompt({
-=======
     const selected = await renderSelectPrompt({
->>>>>>> 089ff01a
       message: 'Select a shop to log in to',
       choices: userAccount.activeShops.map(({name, fqdn}) => ({
         label: `${name} (${fqdn})`,
@@ -83,15 +75,11 @@
     ]);
   });
 
-<<<<<<< HEAD
   await hideLoginInfo();
 
-  const config = await setShop(root, session.storeFqdn);
-=======
   const config = root
     ? await setUserAccount(root, {shop, shopName, email})
     : {shop, shopName, email};
->>>>>>> 089ff01a
 
   return {session, config};
 }
