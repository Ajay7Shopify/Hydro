import {temporaryDirectory} from 'tempy';
import {createSymlink, copy as copyDirectory} from 'fs-extra/esm';
import {
  copyFile,
  fileExists,
  removeFile as remove,
} from '@shopify/cli-kit/node/fs';
import {joinPath, relativePath} from '@shopify/cli-kit/node/path';
import {readAndParsePackageJson} from '@shopify/cli-kit/node/node-package-manager';
import {outputInfo} from '@shopify/cli-kit/node/output';
import colors from '@shopify/cli-kit/node/colors';
import {
  getRepoNodeModules,
  getStarterDir,
  isHydrogenMonorepo,
} from './build.js';
import {mergePackageJson} from './file.js';

/**
 * Creates a new temporary project directory with the starter template and diff applied.
 * Adds a watcher to sync files from the diff directory to the temporary directory.
 * @param diffDirectory Directory with files to apply to the starter template
 * @returns Temporary directory with the starter template and diff applied
 */
export async function prepareDiffDirectory(
  diffDirectory: string,
  watch: boolean,
) {
  const targetDirectory = temporaryDirectory({prefix: 'tmp-hydrogen-diff-'});

  // Do not use a banner here to avoid breaking the targetDirectory filepath
  // to keep it clickable in the terminal.
  outputInfo(
    `\n-- Applying diff to starter template in\n${colors.dim(
      targetDirectory,
    )}\n`,
  );

  // Intuitively, we think the files are coming from the skeleton
  // template in the monorepo instead of the CLI package so we forget
  // forget to start the dev process for the CLI when tinkering with
  // diff examples. Let's use the skeleton source files from the
  // monorepo directly if available to avoid this situation.
  const templateDirectory = await getStarterDir(isHydrogenMonorepo);
  await applyTemplateDiff(targetDirectory, diffDirectory, templateDirectory);

  await createSymlink(
    await getRepoNodeModules(),
    joinPath(targetDirectory, 'node_modules'),
  );

  const pw = watch
    ? await import('@parcel/watcher').catch((error) => {
        console.log('Could not watch for file changes.', error);
      })
    : undefined;

  const subscriptions = await Promise.all([
    // Copy back the changes in generated d.ts from the
    // temporary directory to the original diff directory.
    pw?.subscribe(
      targetDirectory,
      (error, events) => {
        if (error) {
          console.error(error);
          return;
        }

        events.map((event) => {
          return copyFile(
            event.path,
            joinPath(diffDirectory, relativePath(targetDirectory, event.path)),
          );
        });
      },
      {ignore: ['!*.generated.d.ts']},
    ),

    // Copy new changes in the original diff directory to
    // the temporary directory.
    pw?.subscribe(
      diffDirectory,
      async (error, events) => {
        if (error) {
          console.error(error);
          return;
        }

        await events.map((event) => {
          const targetFile = joinPath(
            targetDirectory,
            relativePath(diffDirectory, event.path),
          );

          const fileInTemplate = event.path.replace(
            diffDirectory,
            templateDirectory,
          );

          return event.type === 'delete'
            ? fileExists(fileInTemplate)
                .then((exists) =>
                  exists
                    ? // Replace it with original file from the starter template.
                      copyFile(fileInTemplate, targetFile)
                    : // Remove the file otherwise.
                      remove(targetFile),
                )
                .catch(() => {})
            : copyFile(event.path, targetFile);
        });
      },
      {
        ignore: [
          '*.generated.d.ts',
          'package.json',
          'tsconfig.json',
          '.shopify',
        ],
      },
    ),

    // Copy new changes in the starter template to the temporary
    // directory only if they don't overwrite the files in the
    // original diff directory, which have higher priority.
    pw?.subscribe(
      templateDirectory,
      async (error, events) => {
        if (error) {
          console.error(error);
          return;
        }

        await events.map(async (event) => {
          const fileInDiff = event.path.replace(
            templateDirectory,
            diffDirectory,
          );

          // File in diff directory has higher priority.
          if (await fileExists(fileInDiff)) return;

          const targetFile = joinPath(
            targetDirectory,
            relativePath(templateDirectory, event.path),
          );

          return event.type === 'delete'
            ? remove(targetFile).catch(() => {})
            : copyFile(event.path, targetFile);
        });
      },
      {
        ignore: [
          '*.generated.d.ts',
          'package.json',
          'tsconfig.json',
          '.shopify',
        ],
      },
    ),
  ]);

  return {
    /**
     * The temporary directory with the starter template and diff applied.
     */
    targetDirectory,
    /**
     * Removes the temporary directory and stops the file watchers.
     */
    cleanup: async () => {
      await Promise.all(subscriptions.map((sub) => sub?.unsubscribe()));
      await remove(targetDirectory);
    },
    /**
     * Brings the `.shopify` directory back to the original project.
     * This is important to keep a reference of the tunnel configuration
     * so that it can be removed in the next run.
     */
    async copyShopifyConfig() {
      const source = joinPath(targetDirectory, '.shopify');
      if (!(await fileExists(source))) return;

      const target = joinPath(diffDirectory, '.shopify');
      await remove(target);
      await copyDirectory(source, target, {overwrite: true});
    },
    /**
     * Brings the `dist` directory back to the original project.
     * This is used to run `h2 preview` with the resulting build.
     */
    async copyDiffBuild() {
      const target = joinPath(diffDirectory, 'dist');
      await remove(target);
      await Promise.all([
        copyDirectory(joinPath(targetDirectory, 'dist'), target, {
          overwrite: true,
        }),
        copyFile(
          joinPath(targetDirectory, '.env'),
          joinPath(diffDirectory, '.env'),
        ),
      ]);
    },
  };
}

type DiffOptions = {
  skipFiles?: string[];
  skipDependencies?: string[];
  skipDevDependencies?: string[];
};

export async function applyTemplateDiff(
  targetDirectory: string,
  diffDirectory: string,
  templateDir?: string,
) {
<<<<<<< HEAD
  const diffPkgJson = await readAndParsePackageJson(
    joinPath(diffDirectory, 'package.json'),
  );
=======
  templateDir ??= await getStarterDir();

  const [diffPkgJson, templatePkgJson] = await Promise.all([
    readAndParsePackageJson(joinPath(diffDirectory, 'package.json')),
    readAndParsePackageJson(joinPath(templateDir, 'package.json')),
  ]);

>>>>>>> 5abbe26b
  const diffOptions: DiffOptions = (diffPkgJson as any)['h2:diff'] ?? {};

  const createFilter =
    (re: RegExp, skipFiles?: string[]) => (filepath: string) => {
      const filename = relativePath(templateDir, filepath);
      return !re.test(filename) && !skipFiles?.includes(filename);
    };

  await copyDirectory(templateDir, targetDirectory, {
    filter: createFilter(
      // Do not copy .shopify from skeleton to avoid linking in examples inadvertedly
      /(^|\/|\\)(dist|node_modules|\.cache|\.turbo|\.shopify|CHANGELOG\.md)(\/|\\|$)/i,
      diffOptions.skipFiles || [],
    ),
  });
  await copyDirectory(diffDirectory, targetDirectory, {
    filter: createFilter(
      /(^|\/|\\)(dist|node_modules|\.cache|.turbo|package\.json|tsconfig\.json)(\/|\\|$)/i,
    ),
  });

  await mergePackageJson(diffDirectory, targetDirectory, {
    ignoredKeys: ['h2:diff'],
    onResult: (pkgJson) => {
      if (pkgJson.dependencies) {
        // This package is added as '*' to make --diff work with global CLI.
        // However, we don't want to add it to the package.json in projects.
        delete pkgJson.dependencies['@shopify/cli-hydrogen'];
      }

      for (const key of ['build', 'dev', 'preview']) {
        const scriptLine = pkgJson.scripts?.[key];
        if (pkgJson.scripts?.[key] && typeof scriptLine === 'string') {
          pkgJson.scripts[key] = scriptLine.replace(/\s+--diff/, '');
        }
      }

      if (diffOptions.skipDependencies && pkgJson.dependencies) {
        for (const dep of diffOptions.skipDependencies) {
          delete pkgJson.dependencies[dep];
        }
      }

      if (diffOptions.skipDevDependencies && pkgJson.devDependencies) {
        for (const devDep of diffOptions.skipDevDependencies) {
          delete pkgJson.devDependencies[devDep];
        }
      }

      return pkgJson;
    },
  });
}<|MERGE_RESOLUTION|>--- conflicted
+++ resolved
@@ -217,19 +217,11 @@
   diffDirectory: string,
   templateDir?: string,
 ) {
-<<<<<<< HEAD
+  templateDir ??= await getStarterDir();
+
   const diffPkgJson = await readAndParsePackageJson(
     joinPath(diffDirectory, 'package.json'),
   );
-=======
-  templateDir ??= await getStarterDir();
-
-  const [diffPkgJson, templatePkgJson] = await Promise.all([
-    readAndParsePackageJson(joinPath(diffDirectory, 'package.json')),
-    readAndParsePackageJson(joinPath(templateDir, 'package.json')),
-  ]);
-
->>>>>>> 5abbe26b
   const diffOptions: DiffOptions = (diffPkgJson as any)['h2:diff'] ?? {};
 
   const createFilter =
