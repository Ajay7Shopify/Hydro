{
  "commands": {
    "hydrogen:build-vite": {
      "aliases": [],
      "args": {},
      "description": "Builds a Hydrogen storefront for production.",
      "flags": {
        "path": {
          "description": "The path to the directory of the Hydrogen storefront. The default is the current directory.",
          "env": "SHOPIFY_HYDROGEN_FLAG_PATH",
          "name": "path",
          "hasDynamicHelp": false,
          "multiple": false,
          "type": "option"
        },
        "entry": {
          "description": "Entry file for the worker. Defaults to `./server`.",
          "env": "SHOPIFY_HYDROGEN_FLAG_ENTRY",
          "name": "entry",
          "hasDynamicHelp": false,
          "multiple": false,
          "type": "option"
        },
        "sourcemap": {
          "description": "Generate sourcemaps for the build.",
          "env": "SHOPIFY_HYDROGEN_FLAG_SOURCEMAP",
          "name": "sourcemap",
          "allowNo": true,
          "type": "boolean"
        },
        "lockfile-check": {
          "description": "Checks that there is exactly 1 valid lockfile in the project.",
          "env": "SHOPIFY_HYDROGEN_FLAG_LOCKFILE_CHECK",
          "name": "lockfile-check",
          "allowNo": true,
          "type": "boolean"
        },
        "disable-route-warning": {
          "description": "Disable warning about missing standard routes.",
          "env": "SHOPIFY_HYDROGEN_FLAG_DISABLE_ROUTE_WARNING",
          "name": "disable-route-warning",
          "allowNo": false,
          "type": "boolean"
        },
        "codegen": {
          "description": "Generate types for the Storefront API queries found in your project.",
          "name": "codegen",
          "required": false,
          "allowNo": false,
          "type": "boolean"
        },
        "codegen-config-path": {
          "dependsOn": [
            "codegen"
          ],
          "description": "Specify a path to a codegen configuration file. Defaults to `<root>/codegen.ts` if it exists.",
          "name": "codegen-config-path",
          "required": false,
          "hasDynamicHelp": false,
          "multiple": false,
          "type": "option"
        },
        "diff": {
          "description": "Applies the current files on top of Hydrogen's starter template in a temporary directory.",
          "hidden": true,
          "name": "diff",
          "required": false,
          "allowNo": false,
          "type": "boolean"
        }
      },
      "hasDynamicHelp": false,
      "hiddenAliases": [],
      "id": "hydrogen:build-vite",
      "pluginAlias": "@shopify/cli-hydrogen",
      "pluginName": "@shopify/cli-hydrogen",
      "pluginType": "core",
      "strict": true,
      "isESM": true,
      "relativePath": [
        "dist",
        "commands",
        "hydrogen",
        "build-vite.js"
      ]
    },
    "hydrogen:build": {
      "aliases": [],
      "args": {},
      "description": "Builds a Hydrogen storefront for production.",
      "flags": {
        "path": {
          "description": "The path to the directory of the Hydrogen storefront. The default is the current directory.",
          "env": "SHOPIFY_HYDROGEN_FLAG_PATH",
          "name": "path",
          "hasDynamicHelp": false,
          "multiple": false,
          "type": "option"
        },
        "sourcemap": {
          "description": "Controls whether sourcemaps are generated. Default to true, use `--no-sourcemaps` to disable.",
          "env": "SHOPIFY_HYDROGEN_FLAG_SOURCEMAP",
          "name": "sourcemap",
          "allowNo": true,
          "type": "boolean"
        },
        "bundle-stats": {
          "description": "Show a bundle size summary after building. Defaults to true, use `--no-bundle-stats` to disable.",
          "name": "bundle-stats",
          "allowNo": true,
          "type": "boolean"
        },
        "lockfile-check": {
          "description": "Checks that there is exactly 1 valid lockfile in the project. Defaults to true, use `--no-lockfile-check` to disable.",
          "env": "SHOPIFY_HYDROGEN_FLAG_LOCKFILE_CHECK",
          "name": "lockfile-check",
          "allowNo": true,
          "type": "boolean"
        },
        "disable-route-warning": {
          "description": "Disable warning about missing standard routes.",
          "env": "SHOPIFY_HYDROGEN_FLAG_DISABLE_ROUTE_WARNING",
          "name": "disable-route-warning",
          "allowNo": false,
          "type": "boolean"
        },
        "codegen": {
          "description": "Generate types for the Storefront API queries found in your project.",
          "name": "codegen",
          "required": false,
          "allowNo": false,
          "type": "boolean"
        },
        "codegen-config-path": {
          "dependsOn": [
            "codegen"
          ],
          "description": "Specify a path to a codegen configuration file. Defaults to `<root>/codegen.ts` if it exists.",
          "name": "codegen-config-path",
          "required": false,
          "hasDynamicHelp": false,
          "multiple": false,
          "type": "option"
        },
        "diff": {
          "description": "Applies the current files on top of Hydrogen's starter template in a temporary directory.",
          "hidden": true,
          "name": "diff",
          "required": false,
          "allowNo": false,
          "type": "boolean"
        }
      },
      "hasDynamicHelp": false,
      "hiddenAliases": [],
      "id": "hydrogen:build",
      "pluginAlias": "@shopify/cli-hydrogen",
      "pluginName": "@shopify/cli-hydrogen",
      "pluginType": "core",
      "strict": true,
      "isESM": true,
      "relativePath": [
        "dist",
        "commands",
        "hydrogen",
        "build.js"
      ]
    },
    "hydrogen:check": {
      "aliases": [],
      "args": {
        "resource": {
          "description": "The resource to check. Currently only 'routes' is supported.",
          "name": "resource",
          "options": [
            "routes"
          ],
          "required": true
        }
      },
      "description": "Returns diagnostic information about a Hydrogen storefront.",
      "flags": {
        "path": {
          "description": "The path to the directory of the Hydrogen storefront. The default is the current directory.",
          "env": "SHOPIFY_HYDROGEN_FLAG_PATH",
          "name": "path",
          "hasDynamicHelp": false,
          "multiple": false,
          "type": "option"
        }
      },
      "hasDynamicHelp": false,
      "hiddenAliases": [],
      "id": "hydrogen:check",
      "pluginAlias": "@shopify/cli-hydrogen",
      "pluginName": "@shopify/cli-hydrogen",
      "pluginType": "core",
      "strict": true,
      "isESM": true,
      "relativePath": [
        "dist",
        "commands",
        "hydrogen",
        "check.js"
      ]
    },
    "hydrogen:codegen": {
      "aliases": [],
      "args": {},
      "description": "Generate types for the Storefront API queries found in your project.",
      "flags": {
        "path": {
          "description": "The path to the directory of the Hydrogen storefront. The default is the current directory.",
          "env": "SHOPIFY_HYDROGEN_FLAG_PATH",
          "name": "path",
          "hasDynamicHelp": false,
          "multiple": false,
          "type": "option"
        },
        "codegen-config-path": {
          "description": "Specify a path to a codegen configuration file. Defaults to `<root>/codegen.ts` if it exists.",
          "name": "codegen-config-path",
          "required": false,
          "hasDynamicHelp": false,
          "multiple": false,
          "type": "option"
        },
        "force-sfapi-version": {
          "description": "Force generating Storefront API types for a specific version instead of using the one provided in Hydrogen. A token can also be provided with this format: `<version>:<token>`.",
          "hidden": true,
          "name": "force-sfapi-version",
          "hasDynamicHelp": false,
          "multiple": false,
          "type": "option"
        },
        "watch": {
          "description": "Watch the project for changes to update types on file save.",
          "name": "watch",
          "required": false,
          "allowNo": false,
          "type": "boolean"
        }
      },
      "hasDynamicHelp": false,
      "hiddenAliases": [],
      "id": "hydrogen:codegen",
      "pluginAlias": "@shopify/cli-hydrogen",
      "pluginName": "@shopify/cli-hydrogen",
      "pluginType": "core",
      "strict": true,
      "isESM": true,
      "relativePath": [
        "dist",
        "commands",
        "hydrogen",
        "codegen.js"
      ]
    },
    "hydrogen:deploy": {
      "aliases": [],
      "args": {},
      "description": "Builds and deploys a Hydrogen storefront to Oxygen.",
      "flags": {
        "env-branch": {
          "description": "Environment branch (tag) for environment to deploy to.",
          "name": "env-branch",
          "required": false,
          "hasDynamicHelp": false,
          "multiple": false,
          "type": "option"
        },
        "env-file": {
          "description": "Path to an environment file to override existing environment variables for the deployment.",
          "name": "env-file",
          "required": false,
          "hasDynamicHelp": false,
          "multiple": false,
          "type": "option"
        },
        "preview": {
          "description": "Deploys to the Preview environment. Overrides --env-branch and Git metadata.",
          "name": "preview",
          "required": false,
          "allowNo": false,
          "type": "boolean"
        },
        "force": {
          "char": "f",
          "description": "Forces a deployment to proceed if there are uncommited changes in its Git repository.",
          "env": "SHOPIFY_HYDROGEN_FLAG_FORCE",
          "name": "force",
          "required": false,
          "allowNo": false,
          "type": "boolean"
        },
        "no-verify": {
          "description": "Skip the routability verification step after deployment.",
          "name": "no-verify",
          "required": false,
          "allowNo": false,
          "type": "boolean"
        },
        "auth-bypass-token": {
          "description": "Generate an authentication bypass token, which can be used to perform end-to-end tests against the deployment.",
          "name": "auth-bypass-token",
          "required": false,
          "allowNo": false,
          "type": "boolean"
        },
        "build-command": {
          "description": "Specify a build command to run before deploying. If not specified, `shopify hydrogen build` will be used.",
          "name": "build-command",
          "required": false,
          "hasDynamicHelp": false,
          "multiple": false,
          "type": "option"
        },
        "lockfile-check": {
          "description": "Checks that there is exactly 1 valid lockfile in the project. Defaults to true, use `--no-lockfile-check` to disable.",
          "env": "SHOPIFY_HYDROGEN_FLAG_LOCKFILE_CHECK",
          "name": "lockfile-check",
          "allowNo": true,
          "type": "boolean"
        },
        "path": {
          "description": "The path to the directory of the Hydrogen storefront. The default is the current directory.",
          "env": "SHOPIFY_HYDROGEN_FLAG_PATH",
          "name": "path",
          "hasDynamicHelp": false,
          "multiple": false,
          "type": "option"
        },
        "shop": {
          "char": "s",
          "description": "Shop URL. It can be the shop prefix (janes-apparel) or the full myshopify.com URL (janes-apparel.myshopify.com, https://janes-apparel.myshopify.com).",
          "env": "SHOPIFY_SHOP",
          "name": "shop",
          "hasDynamicHelp": false,
          "multiple": false,
          "type": "option"
        },
        "json-output": {
          "description": "Create a JSON file containing the deployment details in CI environments. Defaults to true, use `--no-json-output` to disable.",
          "name": "json-output",
          "required": false,
          "allowNo": true,
          "type": "boolean"
        },
        "token": {
          "char": "t",
          "description": "Oxygen deployment token. Defaults to the linked storefront's token if available.",
          "env": "SHOPIFY_HYDROGEN_DEPLOYMENT_TOKEN",
          "name": "token",
          "required": false,
          "hasDynamicHelp": false,
          "multiple": false,
          "type": "option"
        },
        "metadata-description": {
          "description": "Description of the changes in the deployment. Defaults to the commit message of the latest commit if there are no uncommited changes.",
          "env": "SHOPIFY_HYDROGEN_FLAG_METADATA_DESCRIPTION",
          "name": "metadata-description",
          "required": false,
          "hasDynamicHelp": false,
          "multiple": false,
          "type": "option"
        },
        "metadata-url": {
          "env": "SHOPIFY_HYDROGEN_FLAG_METADATA_URL",
          "hidden": true,
          "name": "metadata-url",
          "required": false,
          "hasDynamicHelp": false,
          "multiple": false,
          "type": "option"
        },
        "metadata-user": {
          "description": "User that initiated the deployment. Will be saved and displayed in the Shopify admin",
          "env": "SHOPIFY_HYDROGEN_FLAG_METADATA_USER",
          "name": "metadata-user",
          "required": false,
          "hasDynamicHelp": false,
          "multiple": false,
          "type": "option"
        },
        "metadata-version": {
          "env": "SHOPIFY_HYDROGEN_FLAG_METADATA_VERSION",
          "hidden": true,
          "name": "metadata-version",
          "required": false,
          "hasDynamicHelp": false,
          "multiple": false,
          "type": "option"
        },
        "diff": {
          "description": "Applies the current files on top of Hydrogen's starter template in a temporary directory.",
          "hidden": true,
          "name": "diff",
          "required": false,
          "allowNo": false,
          "type": "boolean"
        }
      },
      "hasDynamicHelp": false,
      "hiddenAliases": [],
      "id": "hydrogen:deploy",
      "pluginAlias": "@shopify/cli-hydrogen",
      "pluginName": "@shopify/cli-hydrogen",
      "pluginType": "core",
      "strict": true,
      "isESM": true,
      "relativePath": [
        "dist",
        "commands",
        "hydrogen",
        "deploy.js"
      ]
    },
    "hydrogen:dev-vite": {
      "aliases": [],
      "args": {},
      "description": "Runs Hydrogen storefront in an Oxygen worker for development.",
      "flags": {
        "path": {
          "description": "The path to the directory of the Hydrogen storefront. The default is the current directory.",
          "env": "SHOPIFY_HYDROGEN_FLAG_PATH",
          "name": "path",
          "hasDynamicHelp": false,
          "multiple": false,
          "type": "option"
        },
        "entry": {
          "description": "Entry file for the worker. Defaults to `./server`.",
          "env": "SHOPIFY_HYDROGEN_FLAG_ENTRY",
          "name": "entry",
          "hasDynamicHelp": false,
          "multiple": false,
          "type": "option"
        },
        "port": {
          "description": "Port to run the server on.",
          "env": "SHOPIFY_HYDROGEN_FLAG_PORT",
          "name": "port",
          "required": false,
          "hasDynamicHelp": false,
          "multiple": false,
          "type": "option"
        },
        "codegen": {
          "description": "Generate types for the Storefront API queries found in your project. It updates the types on file save.",
          "name": "codegen",
          "required": false,
          "allowNo": false,
          "type": "boolean"
        },
        "codegen-config-path": {
          "dependsOn": [
            "codegen"
          ],
          "description": "Specify a path to a codegen configuration file. Defaults to `<root>/codegen.ts` if it exists.",
          "name": "codegen-config-path",
          "required": false,
          "hasDynamicHelp": false,
          "multiple": false,
          "type": "option"
        },
        "disable-virtual-routes": {
          "description": "Disable rendering fallback routes when a route file doesn't exist.",
          "env": "SHOPIFY_HYDROGEN_FLAG_DISABLE_VIRTUAL_ROUTES",
          "name": "disable-virtual-routes",
          "allowNo": false,
          "type": "boolean"
        },
        "debug": {
          "description": "Enables inspector connections with a debugger.",
          "env": "SHOPIFY_HYDROGEN_FLAG_DEBUG",
          "name": "debug",
          "allowNo": false,
          "type": "boolean"
        },
        "inspector-port": {
          "description": "Port where the inspector will be available.",
          "env": "SHOPIFY_HYDROGEN_FLAG_INSPECTOR_PORT",
          "name": "inspector-port",
          "default": 9229,
          "hasDynamicHelp": false,
          "multiple": false,
          "type": "option"
        },
        "host": {
          "description": "Expose the server to the network",
          "name": "host",
          "required": false,
          "allowNo": false,
          "type": "boolean"
        },
        "env-branch": {
          "char": "e",
          "description": "Specify an environment's branch name when using remote environment variables.",
          "env": "SHOPIFY_HYDROGEN_ENVIRONMENT_BRANCH",
          "name": "env-branch",
          "hasDynamicHelp": false,
          "multiple": false,
          "type": "option"
        },
        "disable-version-check": {
          "description": "Skip the version check when running `hydrogen dev`",
          "name": "disable-version-check",
          "required": false,
          "allowNo": false,
          "type": "boolean"
        },
        "diff": {
          "description": "Applies the current files on top of Hydrogen's starter template in a temporary directory.",
          "hidden": true,
          "name": "diff",
          "required": false,
          "allowNo": false,
          "type": "boolean"
        }
      },
      "hasDynamicHelp": false,
      "hiddenAliases": [],
      "id": "hydrogen:dev-vite",
      "pluginAlias": "@shopify/cli-hydrogen",
      "pluginName": "@shopify/cli-hydrogen",
      "pluginType": "core",
      "strict": true,
      "isESM": true,
      "relativePath": [
        "dist",
        "commands",
        "hydrogen",
        "dev-vite.js"
      ]
    },
    "hydrogen:dev": {
      "aliases": [],
      "args": {},
      "description": "Runs Hydrogen storefront in an Oxygen worker for development.",
      "flags": {
        "path": {
          "description": "The path to the directory of the Hydrogen storefront. The default is the current directory.",
          "env": "SHOPIFY_HYDROGEN_FLAG_PATH",
          "name": "path",
          "hasDynamicHelp": false,
          "multiple": false,
          "type": "option"
        },
        "port": {
          "description": "Port to run the server on.",
          "env": "SHOPIFY_HYDROGEN_FLAG_PORT",
          "name": "port",
          "default": 3000,
          "hasDynamicHelp": false,
          "multiple": false,
          "type": "option"
        },
        "worker": {
          "hidden": true,
          "name": "worker",
          "type": "boolean"
        },
        "legacy-runtime": {
          "description": "Run the app in a Node.js sandbox instead of an Oxygen worker.",
          "env": "SHOPIFY_HYDROGEN_FLAG_WORKER",
          "name": "legacy-runtime",
          "allowNo": false,
          "type": "boolean"
        },
        "codegen": {
          "description": "Generate types for the Storefront API queries found in your project. It updates the types on file save.",
          "name": "codegen",
          "required": false,
          "allowNo": false,
          "type": "boolean"
        },
        "codegen-config-path": {
          "dependsOn": [
            "codegen"
          ],
          "description": "Specify a path to a codegen configuration file. Defaults to `<root>/codegen.ts` if it exists.",
          "name": "codegen-config-path",
          "required": false,
          "hasDynamicHelp": false,
          "multiple": false,
          "type": "option"
        },
        "sourcemap": {
          "description": "Generate sourcemaps for the build.",
          "env": "SHOPIFY_HYDROGEN_FLAG_SOURCEMAP",
          "name": "sourcemap",
          "allowNo": true,
          "type": "boolean"
        },
        "disable-virtual-routes": {
          "description": "Disable rendering fallback routes when a route file doesn't exist.",
          "env": "SHOPIFY_HYDROGEN_FLAG_DISABLE_VIRTUAL_ROUTES",
          "name": "disable-virtual-routes",
          "allowNo": false,
          "type": "boolean"
        },
        "debug": {
          "description": "Enables inspector connections with a debugger.",
          "env": "SHOPIFY_HYDROGEN_FLAG_DEBUG",
          "name": "debug",
          "allowNo": false,
          "type": "boolean"
        },
        "inspector-port": {
          "description": "Port where the inspector will be available.",
          "env": "SHOPIFY_HYDROGEN_FLAG_INSPECTOR_PORT",
          "name": "inspector-port",
          "default": 9229,
          "hasDynamicHelp": false,
          "multiple": false,
          "type": "option"
        },
        "env-branch": {
          "char": "e",
          "description": "Specify an environment's branch name when using remote environment variables.",
          "env": "SHOPIFY_HYDROGEN_ENVIRONMENT_BRANCH",
          "name": "env-branch",
          "hasDynamicHelp": false,
          "multiple": false,
          "type": "option"
        },
        "disable-version-check": {
          "description": "Skip the version check when running `hydrogen dev`",
          "name": "disable-version-check",
          "required": false,
          "allowNo": false,
          "type": "boolean"
        },
        "diff": {
          "description": "Applies the current files on top of Hydrogen's starter template in a temporary directory.",
          "hidden": true,
          "name": "diff",
          "required": false,
          "allowNo": false,
          "type": "boolean"
        }
      },
      "hasDynamicHelp": false,
      "hiddenAliases": [],
      "id": "hydrogen:dev",
      "pluginAlias": "@shopify/cli-hydrogen",
      "pluginName": "@shopify/cli-hydrogen",
      "pluginType": "core",
      "strict": true,
      "isESM": true,
      "relativePath": [
        "dist",
        "commands",
        "hydrogen",
        "dev.js"
      ]
    },
    "hydrogen:g": {
      "aliases": [],
      "args": {},
      "description": "Shortcut for `hydrogen generate`. See `hydrogen generate --help` for more information.",
      "flags": {},
      "hasDynamicHelp": false,
      "hidden": true,
      "hiddenAliases": [],
      "id": "hydrogen:g",
      "pluginAlias": "@shopify/cli-hydrogen",
      "pluginName": "@shopify/cli-hydrogen",
      "pluginType": "core",
      "strict": false,
      "isESM": true,
      "relativePath": [
        "dist",
        "commands",
        "hydrogen",
        "g.js"
      ]
    },
    "hydrogen:init": {
      "aliases": [],
      "args": {},
      "description": "Creates a new Hydrogen storefront.",
      "flags": {
        "force": {
          "char": "f",
          "description": "Overwrite the destination directory and files if they already exist.",
          "env": "SHOPIFY_HYDROGEN_FLAG_FORCE",
          "name": "force",
          "allowNo": false,
          "type": "boolean"
        },
        "path": {
          "description": "The path to the directory of the new Hydrogen storefront.",
          "env": "SHOPIFY_HYDROGEN_FLAG_PATH",
          "name": "path",
          "hasDynamicHelp": false,
          "multiple": false,
          "type": "option"
        },
        "language": {
          "description": "Sets the template language to use. One of `js` or `ts`.",
          "env": "SHOPIFY_HYDROGEN_FLAG_LANGUAGE",
          "name": "language",
          "hasDynamicHelp": false,
          "multiple": false,
          "type": "option"
        },
        "template": {
          "description": "Scaffolds project based on an existing template or example from the Hydrogen repository.",
          "env": "SHOPIFY_HYDROGEN_FLAG_TEMPLATE",
          "name": "template",
          "hasDynamicHelp": false,
          "multiple": false,
          "type": "option"
        },
        "install-deps": {
          "description": "Auto install dependencies using the active package manager",
          "env": "SHOPIFY_HYDROGEN_FLAG_INSTALL_DEPS",
          "name": "install-deps",
          "allowNo": true,
          "type": "boolean"
        },
        "mock-shop": {
          "description": "Use mock.shop as the data source for the storefront.",
          "env": "SHOPIFY_HYDROGEN_FLAG_MOCK_DATA",
          "name": "mock-shop",
          "allowNo": false,
          "type": "boolean"
        },
        "styling": {
          "description": "Sets the styling strategy to use. One of `tailwind`, `css-modules`, `vanilla-extract`, `postcss`, `none`.",
          "env": "SHOPIFY_HYDROGEN_FLAG_STYLING",
          "name": "styling",
          "hasDynamicHelp": false,
          "multiple": false,
          "type": "option"
        },
        "markets": {
          "description": "Sets the URL structure to support multiple markets. One of `subfolders`, `domains`, `subdomains`, `none`.",
          "env": "SHOPIFY_HYDROGEN_FLAG_I18N",
          "name": "markets",
          "hasDynamicHelp": false,
          "multiple": false,
          "type": "option"
        },
        "shortcut": {
          "description": "Create a shortcut to the Shopify Hydrogen CLI.",
          "env": "SHOPIFY_HYDROGEN_FLAG_SHORTCUT",
          "name": "shortcut",
          "allowNo": true,
          "type": "boolean"
        },
        "routes": {
          "description": "Generate routes for all pages.",
          "env": "SHOPIFY_HYDROGEN_FLAG_ROUTES",
          "hidden": true,
          "name": "routes",
          "allowNo": true,
          "type": "boolean"
        },
        "git": {
          "description": "Init Git and create initial commits.",
          "env": "SHOPIFY_HYDROGEN_FLAG_GIT",
          "name": "git",
          "allowNo": true,
          "type": "boolean"
        }
      },
      "hasDynamicHelp": false,
      "hiddenAliases": [],
      "id": "hydrogen:init",
      "pluginAlias": "@shopify/cli-hydrogen",
      "pluginName": "@shopify/cli-hydrogen",
      "pluginType": "core",
      "strict": true,
      "isESM": true,
      "relativePath": [
        "dist",
        "commands",
        "hydrogen",
        "init.js"
      ]
    },
    "hydrogen:link": {
      "aliases": [],
      "args": {},
      "description": "Link a local project to one of your shop's Hydrogen storefronts.",
      "flags": {
        "force": {
          "char": "f",
          "description": "Overwrite the destination directory and files if they already exist.",
          "env": "SHOPIFY_HYDROGEN_FLAG_FORCE",
          "name": "force",
          "allowNo": false,
          "type": "boolean"
        },
        "path": {
          "description": "The path to the directory of the Hydrogen storefront. The default is the current directory.",
          "env": "SHOPIFY_HYDROGEN_FLAG_PATH",
          "name": "path",
          "hasDynamicHelp": false,
          "multiple": false,
          "type": "option"
        },
        "storefront": {
          "description": "The name of a Hydrogen Storefront (e.g. \"Jane's Apparel\")",
          "env": "SHOPIFY_HYDROGEN_STOREFRONT",
          "name": "storefront",
          "hasDynamicHelp": false,
          "multiple": false,
          "type": "option"
        }
      },
      "hasDynamicHelp": false,
      "hiddenAliases": [],
      "id": "hydrogen:link",
      "pluginAlias": "@shopify/cli-hydrogen",
      "pluginName": "@shopify/cli-hydrogen",
      "pluginType": "core",
      "strict": true,
      "isESM": true,
      "relativePath": [
        "dist",
        "commands",
        "hydrogen",
        "link.js"
      ]
    },
    "hydrogen:list": {
      "aliases": [],
      "args": {},
      "description": "Returns a list of Hydrogen storefronts available on a given shop.",
      "flags": {
        "path": {
          "description": "The path to the directory of the Hydrogen storefront. The default is the current directory.",
          "env": "SHOPIFY_HYDROGEN_FLAG_PATH",
          "name": "path",
          "hasDynamicHelp": false,
          "multiple": false,
          "type": "option"
        }
      },
      "hasDynamicHelp": false,
      "hiddenAliases": [],
      "id": "hydrogen:list",
      "pluginAlias": "@shopify/cli-hydrogen",
      "pluginName": "@shopify/cli-hydrogen",
      "pluginType": "core",
      "strict": true,
      "isESM": true,
      "relativePath": [
        "dist",
        "commands",
        "hydrogen",
        "list.js"
      ]
    },
    "hydrogen:login": {
      "aliases": [],
      "args": {},
      "description": "Login to your Shopify account.",
      "flags": {
        "path": {
          "description": "The path to the directory of the Hydrogen storefront. The default is the current directory.",
          "env": "SHOPIFY_HYDROGEN_FLAG_PATH",
          "name": "path",
          "hasDynamicHelp": false,
          "multiple": false,
          "type": "option"
        },
        "shop": {
          "char": "s",
          "description": "Shop URL. It can be the shop prefix (janes-apparel) or the full myshopify.com URL (janes-apparel.myshopify.com, https://janes-apparel.myshopify.com).",
          "env": "SHOPIFY_SHOP",
          "name": "shop",
          "hasDynamicHelp": false,
          "multiple": false,
          "type": "option"
        }
      },
      "hasDynamicHelp": false,
      "hiddenAliases": [],
      "id": "hydrogen:login",
      "pluginAlias": "@shopify/cli-hydrogen",
      "pluginName": "@shopify/cli-hydrogen",
      "pluginType": "core",
      "strict": true,
      "isESM": true,
      "relativePath": [
        "dist",
        "commands",
        "hydrogen",
        "login.js"
      ]
    },
    "hydrogen:logout": {
      "aliases": [],
      "args": {},
      "description": "Logout of your local session.",
      "flags": {
        "path": {
          "description": "The path to the directory of the Hydrogen storefront. The default is the current directory.",
          "env": "SHOPIFY_HYDROGEN_FLAG_PATH",
          "name": "path",
          "hasDynamicHelp": false,
          "multiple": false,
          "type": "option"
        }
      },
      "hasDynamicHelp": false,
      "hiddenAliases": [],
      "id": "hydrogen:logout",
      "pluginAlias": "@shopify/cli-hydrogen",
      "pluginName": "@shopify/cli-hydrogen",
      "pluginType": "core",
      "strict": true,
      "isESM": true,
      "relativePath": [
        "dist",
        "commands",
        "hydrogen",
        "logout.js"
      ]
    },
    "hydrogen:preview": {
      "aliases": [],
      "args": {},
      "description": "Runs a Hydrogen storefront in an Oxygen worker for production.",
      "flags": {
        "path": {
          "description": "The path to the directory of the Hydrogen storefront. The default is the current directory.",
          "env": "SHOPIFY_HYDROGEN_FLAG_PATH",
          "name": "path",
          "hasDynamicHelp": false,
          "multiple": false,
          "type": "option"
        },
        "port": {
          "description": "Port to run the server on.",
          "env": "SHOPIFY_HYDROGEN_FLAG_PORT",
          "name": "port",
          "default": 3000,
          "hasDynamicHelp": false,
          "multiple": false,
          "type": "option"
        },
        "worker": {
          "hidden": true,
          "name": "worker",
          "type": "boolean"
        },
        "legacy-runtime": {
          "description": "Run the app in a Node.js sandbox instead of an Oxygen worker.",
          "env": "SHOPIFY_HYDROGEN_FLAG_WORKER",
          "name": "legacy-runtime",
          "allowNo": false,
          "type": "boolean"
        },
        "env-branch": {
          "char": "e",
          "description": "Specify an environment's branch name when using remote environment variables.",
          "env": "SHOPIFY_HYDROGEN_ENVIRONMENT_BRANCH",
          "name": "env-branch",
          "hasDynamicHelp": false,
          "multiple": false,
          "type": "option"
        },
        "inspector-port": {
          "description": "Port where the inspector will be available.",
          "env": "SHOPIFY_HYDROGEN_FLAG_INSPECTOR_PORT",
          "name": "inspector-port",
          "default": 9229,
          "hasDynamicHelp": false,
          "multiple": false,
          "type": "option"
        },
        "debug": {
          "description": "Enables inspector connections with a debugger.",
          "env": "SHOPIFY_HYDROGEN_FLAG_DEBUG",
          "name": "debug",
          "allowNo": false,
          "type": "boolean"
        }
      },
      "hasDynamicHelp": false,
      "hiddenAliases": [],
      "id": "hydrogen:preview",
      "pluginAlias": "@shopify/cli-hydrogen",
      "pluginName": "@shopify/cli-hydrogen",
      "pluginType": "core",
      "strict": true,
      "isESM": true,
      "relativePath": [
        "dist",
        "commands",
        "hydrogen",
        "preview.js"
      ]
    },
    "hydrogen:setup": {
      "aliases": [],
      "args": {},
      "description": "Scaffold routes and core functionality.",
      "flags": {
        "path": {
          "description": "The path to the directory of the Hydrogen storefront. The default is the current directory.",
          "env": "SHOPIFY_HYDROGEN_FLAG_PATH",
          "name": "path",
          "hasDynamicHelp": false,
          "multiple": false,
          "type": "option"
        },
        "force": {
          "char": "f",
          "description": "Overwrite the destination directory and files if they already exist.",
          "env": "SHOPIFY_HYDROGEN_FLAG_FORCE",
          "name": "force",
          "allowNo": false,
          "type": "boolean"
        },
        "styling": {
          "description": "Sets the styling strategy to use. One of `tailwind`, `css-modules`, `vanilla-extract`, `postcss`, `none`.",
          "env": "SHOPIFY_HYDROGEN_FLAG_STYLING",
          "name": "styling",
          "hasDynamicHelp": false,
          "multiple": false,
          "type": "option"
        },
        "markets": {
          "description": "Sets the URL structure to support multiple markets. One of `subfolders`, `domains`, `subdomains`, `none`.",
          "env": "SHOPIFY_HYDROGEN_FLAG_I18N",
          "name": "markets",
          "hasDynamicHelp": false,
          "multiple": false,
          "type": "option"
        },
        "shortcut": {
          "description": "Create a shortcut to the Shopify Hydrogen CLI.",
          "env": "SHOPIFY_HYDROGEN_FLAG_SHORTCUT",
          "name": "shortcut",
          "allowNo": true,
          "type": "boolean"
        },
        "install-deps": {
          "description": "Auto install dependencies using the active package manager",
          "env": "SHOPIFY_HYDROGEN_FLAG_INSTALL_DEPS",
          "name": "install-deps",
          "allowNo": true,
          "type": "boolean"
        }
      },
      "hasDynamicHelp": false,
      "hiddenAliases": [],
      "id": "hydrogen:setup",
      "pluginAlias": "@shopify/cli-hydrogen",
      "pluginName": "@shopify/cli-hydrogen",
      "pluginType": "core",
      "strict": true,
      "isESM": true,
      "relativePath": [
        "dist",
        "commands",
        "hydrogen",
        "setup.js"
      ]
    },
    "hydrogen:shortcut": {
      "aliases": [],
      "args": {},
      "description": "Creates a global `h2` shortcut for the Hydrogen CLI",
      "flags": {},
      "hasDynamicHelp": false,
      "hiddenAliases": [],
      "id": "hydrogen:shortcut",
      "pluginAlias": "@shopify/cli-hydrogen",
      "pluginName": "@shopify/cli-hydrogen",
      "pluginType": "core",
      "strict": true,
      "isESM": true,
      "relativePath": [
        "dist",
        "commands",
        "hydrogen",
        "shortcut.js"
      ]
    },
    "hydrogen:unlink": {
      "aliases": [],
      "args": {},
      "description": "Unlink a local project from a Hydrogen storefront.",
      "flags": {
        "path": {
          "description": "The path to the directory of the Hydrogen storefront. The default is the current directory.",
          "env": "SHOPIFY_HYDROGEN_FLAG_PATH",
          "name": "path",
          "hasDynamicHelp": false,
          "multiple": false,
          "type": "option"
        }
      },
      "hasDynamicHelp": false,
      "hiddenAliases": [],
      "id": "hydrogen:unlink",
      "pluginAlias": "@shopify/cli-hydrogen",
      "pluginName": "@shopify/cli-hydrogen",
      "pluginType": "core",
      "strict": true,
      "isESM": true,
      "relativePath": [
        "dist",
        "commands",
        "hydrogen",
        "unlink.js"
      ]
    },
    "hydrogen:upgrade": {
      "aliases": [],
      "args": {},
      "description": "Upgrade Remix and Hydrogen npm dependencies.",
      "flags": {
        "path": {
          "description": "The path to the directory of the Hydrogen storefront. The default is the current directory.",
          "env": "SHOPIFY_HYDROGEN_FLAG_PATH",
          "name": "path",
          "hasDynamicHelp": false,
          "multiple": false,
          "type": "option"
        },
        "version": {
          "char": "v",
          "description": "A target hydrogen version to update to",
          "name": "version",
          "required": false,
          "hasDynamicHelp": false,
          "multiple": false,
          "type": "option"
        },
        "force": {
          "char": "f",
          "description": "Ignore warnings and force the upgrade to the target version",
          "env": "SHOPIFY_HYDROGEN_FLAG_FORCE",
          "name": "force",
          "allowNo": false,
          "type": "boolean"
        }
      },
      "hasDynamicHelp": false,
      "hiddenAliases": [],
      "id": "hydrogen:upgrade",
      "pluginAlias": "@shopify/cli-hydrogen",
      "pluginName": "@shopify/cli-hydrogen",
      "pluginType": "core",
      "strict": true,
      "isESM": true,
      "relativePath": [
        "dist",
        "commands",
        "hydrogen",
        "upgrade.js"
      ]
    },
    "hydrogen:debug:cpu": {
      "aliases": [],
      "args": {},
      "description": "Builds and profiles the server startup time the app.",
      "flags": {
        "path": {
          "description": "The path to the directory of the Hydrogen storefront. The default is the current directory.",
          "env": "SHOPIFY_HYDROGEN_FLAG_PATH",
          "name": "path",
          "hasDynamicHelp": false,
          "multiple": false,
          "type": "option"
        },
        "output": {
          "description": "Specify a path to generate the profile file. Defaults to \"startup.cpuprofile\".",
          "name": "output",
          "required": false,
          "default": "startup.cpuprofile",
          "hasDynamicHelp": false,
          "multiple": false,
          "type": "option"
        }
      },
      "hasDynamicHelp": false,
      "hiddenAliases": [],
      "id": "hydrogen:debug:cpu",
      "pluginAlias": "@shopify/cli-hydrogen",
      "pluginName": "@shopify/cli-hydrogen",
      "pluginType": "core",
      "strict": true,
      "isESM": true,
      "relativePath": [
        "dist",
        "commands",
        "hydrogen",
        "debug",
        "cpu.js"
      ]
    },
    "hydrogen:env:list": {
      "aliases": [],
      "args": {},
      "description": "List the environments on your linked Hydrogen storefront.",
      "flags": {
        "path": {
          "description": "The path to the directory of the Hydrogen storefront. The default is the current directory.",
          "env": "SHOPIFY_HYDROGEN_FLAG_PATH",
          "name": "path",
          "hasDynamicHelp": false,
          "multiple": false,
          "type": "option"
        }
      },
      "hasDynamicHelp": false,
      "hiddenAliases": [],
      "id": "hydrogen:env:list",
      "pluginAlias": "@shopify/cli-hydrogen",
      "pluginName": "@shopify/cli-hydrogen",
      "pluginType": "core",
      "strict": true,
      "isESM": true,
      "relativePath": [
        "dist",
        "commands",
        "hydrogen",
        "env",
        "list.js"
      ]
    },
    "hydrogen:env:pull": {
      "aliases": [],
      "args": {},
      "description": "Populate your .env with variables from your Hydrogen storefront.",
      "flags": {
        "env-branch": {
          "char": "e",
          "description": "Specify an environment's branch name when using remote environment variables.",
          "env": "SHOPIFY_HYDROGEN_ENVIRONMENT_BRANCH",
          "name": "env-branch",
          "hasDynamicHelp": false,
          "multiple": false,
          "type": "option"
        },
        "path": {
          "description": "The path to the directory of the Hydrogen storefront. The default is the current directory.",
          "env": "SHOPIFY_HYDROGEN_FLAG_PATH",
          "name": "path",
          "hasDynamicHelp": false,
          "multiple": false,
          "type": "option"
        },
        "force": {
          "char": "f",
          "description": "Overwrite the destination directory and files if they already exist.",
          "env": "SHOPIFY_HYDROGEN_FLAG_FORCE",
          "name": "force",
          "allowNo": false,
          "type": "boolean"
        }
      },
      "hasDynamicHelp": false,
      "hiddenAliases": [],
      "id": "hydrogen:env:pull",
      "pluginAlias": "@shopify/cli-hydrogen",
      "pluginName": "@shopify/cli-hydrogen",
      "pluginType": "core",
      "strict": true,
      "isESM": true,
      "relativePath": [
        "dist",
        "commands",
        "hydrogen",
        "env",
        "pull.js"
      ]
    },
    "hydrogen:env:push__unstable": {
      "aliases": [],
      "args": {},
      "description": "Push environment variables from the local .env file to your linked Hydrogen storefront.",
      "flags": {
        "env": {
          "description": "Specify an environment's name when using remote environment variables.",
          "env": "SHOPIFY_HYDROGEN_ENVIRONMENT_NAME",
          "name": "env",
          "hasDynamicHelp": false,
          "multiple": false,
          "type": "option"
        },
        "env-file": {
          "description": "Specify the environment variable file name. Default value is '.env'.",
          "env": "SHOPIFY_HYDROGEN_ENVIRONMENT_FILENAME",
          "name": "env-file",
          "hasDynamicHelp": false,
          "multiple": false,
          "type": "option"
        },
        "path": {
          "description": "The path to the directory of the Hydrogen storefront. The default is the current directory.",
          "env": "SHOPIFY_HYDROGEN_FLAG_PATH",
          "name": "path",
          "hasDynamicHelp": false,
          "multiple": false,
          "type": "option"
        }
      },
      "hasDynamicHelp": false,
      "hidden": true,
      "hiddenAliases": [],
      "id": "hydrogen:env:push__unstable",
      "pluginAlias": "@shopify/cli-hydrogen",
      "pluginName": "@shopify/cli-hydrogen",
      "pluginType": "core",
      "strict": true,
      "isESM": true,
      "relativePath": [
        "dist",
        "commands",
        "hydrogen",
        "env",
        "push__unstable.js"
      ]
    },
    "hydrogen:generate:route": {
      "aliases": [],
      "args": {
        "routeName": {
          "description": "The route to generate. One of home,page,cart,products,collections,policies,blogs,account,search,robots,sitemap,all.",
          "name": "routeName",
          "options": [
            "home",
            "page",
            "cart",
            "products",
            "collections",
            "policies",
            "blogs",
            "account",
            "search",
            "robots",
            "sitemap",
            "all"
          ],
          "required": true
        }
      },
      "description": "Generates a standard Shopify route.",
      "flags": {
        "adapter": {
          "description": "Remix adapter used in the route. The default is `@shopify/remix-oxygen`.",
          "env": "SHOPIFY_HYDROGEN_FLAG_ADAPTER",
          "name": "adapter",
          "hasDynamicHelp": false,
          "multiple": false,
          "type": "option"
        },
        "typescript": {
          "description": "Generate TypeScript files",
          "env": "SHOPIFY_HYDROGEN_FLAG_TYPESCRIPT",
          "name": "typescript",
          "allowNo": false,
          "type": "boolean"
        },
        "locale-param": {
          "description": "The param name in Remix routes for the i18n locale, if any. Example: `locale` becomes ($locale).",
          "env": "SHOPIFY_HYDROGEN_FLAG_ADAPTER",
          "name": "locale-param",
          "hasDynamicHelp": false,
          "multiple": false,
          "type": "option"
        },
        "force": {
          "char": "f",
          "description": "Overwrite the destination directory and files if they already exist.",
          "env": "SHOPIFY_HYDROGEN_FLAG_FORCE",
          "name": "force",
          "allowNo": false,
          "type": "boolean"
        },
        "path": {
          "description": "The path to the directory of the Hydrogen storefront. The default is the current directory.",
          "env": "SHOPIFY_HYDROGEN_FLAG_PATH",
          "name": "path",
          "hasDynamicHelp": false,
          "multiple": false,
          "type": "option"
        }
      },
      "hasDynamicHelp": false,
      "hiddenAliases": [],
      "id": "hydrogen:generate:route",
      "pluginAlias": "@shopify/cli-hydrogen",
      "pluginName": "@shopify/cli-hydrogen",
      "pluginType": "core",
      "strict": true,
      "isESM": true,
      "relativePath": [
        "dist",
        "commands",
        "hydrogen",
        "generate",
        "route.js"
      ]
    },
    "hydrogen:generate:routes": {
      "aliases": [],
      "args": {},
      "description": "Generates all supported standard shopify routes.",
      "flags": {
        "adapter": {
          "description": "Remix adapter used in the route. The default is `@shopify/remix-oxygen`.",
          "env": "SHOPIFY_HYDROGEN_FLAG_ADAPTER",
          "name": "adapter",
          "hasDynamicHelp": false,
          "multiple": false,
          "type": "option"
        },
        "typescript": {
          "description": "Generate TypeScript files",
          "env": "SHOPIFY_HYDROGEN_FLAG_TYPESCRIPT",
          "name": "typescript",
          "allowNo": false,
          "type": "boolean"
        },
        "locale-param": {
          "description": "The param name in Remix routes for the i18n locale, if any. Example: `locale` becomes ($locale).",
          "env": "SHOPIFY_HYDROGEN_FLAG_ADAPTER",
          "name": "locale-param",
          "hasDynamicHelp": false,
          "multiple": false,
          "type": "option"
        },
        "force": {
          "char": "f",
          "description": "Overwrite the destination directory and files if they already exist.",
          "env": "SHOPIFY_HYDROGEN_FLAG_FORCE",
          "name": "force",
          "allowNo": false,
          "type": "boolean"
        },
        "path": {
          "description": "The path to the directory of the Hydrogen storefront. The default is the current directory.",
          "env": "SHOPIFY_HYDROGEN_FLAG_PATH",
          "name": "path",
          "hasDynamicHelp": false,
          "multiple": false,
          "type": "option"
        }
      },
      "hasDynamicHelp": false,
      "hiddenAliases": [],
      "id": "hydrogen:generate:routes",
      "pluginAlias": "@shopify/cli-hydrogen",
      "pluginName": "@shopify/cli-hydrogen",
      "pluginType": "core",
      "strict": true,
      "isESM": true,
      "relativePath": [
        "dist",
        "commands",
        "hydrogen",
        "generate",
        "routes.js"
      ]
    },
    "hydrogen:setup:css": {
      "aliases": [],
      "args": {
        "strategy": {
          "description": "The CSS strategy to setup. One of tailwind,css-modules,vanilla-extract,postcss",
          "name": "strategy",
          "options": [
            "tailwind",
            "css-modules",
            "vanilla-extract",
            "postcss"
          ]
        }
      },
      "description": "Setup CSS strategies for your project.",
      "flags": {
        "path": {
          "description": "The path to the directory of the Hydrogen storefront. The default is the current directory.",
          "env": "SHOPIFY_HYDROGEN_FLAG_PATH",
          "name": "path",
          "hasDynamicHelp": false,
          "multiple": false,
          "type": "option"
        },
        "force": {
          "char": "f",
          "description": "Overwrite the destination directory and files if they already exist.",
          "env": "SHOPIFY_HYDROGEN_FLAG_FORCE",
          "name": "force",
          "allowNo": false,
          "type": "boolean"
        },
        "install-deps": {
          "description": "Auto install dependencies using the active package manager",
          "env": "SHOPIFY_HYDROGEN_FLAG_INSTALL_DEPS",
          "name": "install-deps",
          "allowNo": true,
          "type": "boolean"
        }
      },
      "hasDynamicHelp": false,
      "hiddenAliases": [],
      "id": "hydrogen:setup:css",
      "pluginAlias": "@shopify/cli-hydrogen",
      "pluginName": "@shopify/cli-hydrogen",
      "pluginType": "core",
      "strict": true,
      "isESM": true,
      "relativePath": [
        "dist",
        "commands",
        "hydrogen",
        "setup",
        "css.js"
      ]
    },
    "hydrogen:setup:markets": {
      "aliases": [],
      "args": {
        "strategy": {
          "description": "The URL structure strategy to setup multiple markets. One of subfolders,domains,subdomains",
          "name": "strategy",
          "options": [
            "subfolders",
            "domains",
            "subdomains"
          ]
        }
<<<<<<< HEAD
      }
    },
    "hydrogen:setup:vite": {
      "id": "hydrogen:setup:vite",
      "description": "EXPERIMENTAL: Upgrades the project to use Vite.",
      "strict": true,
      "pluginName": "@shopify/cli-hydrogen",
      "pluginAlias": "@shopify/cli-hydrogen",
      "pluginType": "core",
      "aliases": [],
      "flags": {
        "path": {
          "name": "path",
          "type": "option",
          "description": "The path to the directory of the Hydrogen storefront. The default is the current directory.",
          "multiple": false
        }
      },
      "args": {}
=======
      },
      "description": "Setup support for multiple markets in your project.",
      "flags": {
        "path": {
          "description": "The path to the directory of the Hydrogen storefront. The default is the current directory.",
          "env": "SHOPIFY_HYDROGEN_FLAG_PATH",
          "name": "path",
          "hasDynamicHelp": false,
          "multiple": false,
          "type": "option"
        }
      },
      "hasDynamicHelp": false,
      "hiddenAliases": [],
      "id": "hydrogen:setup:markets",
      "pluginAlias": "@shopify/cli-hydrogen",
      "pluginName": "@shopify/cli-hydrogen",
      "pluginType": "core",
      "strict": true,
      "isESM": true,
      "relativePath": [
        "dist",
        "commands",
        "hydrogen",
        "setup",
        "markets.js"
      ]
>>>>>>> 4e3d5b00
    }
  },
  "version": "7.1.0"
}<|MERGE_RESOLUTION|>--- conflicted
+++ resolved
@@ -1533,27 +1533,6 @@
             "subdomains"
           ]
         }
-<<<<<<< HEAD
-      }
-    },
-    "hydrogen:setup:vite": {
-      "id": "hydrogen:setup:vite",
-      "description": "EXPERIMENTAL: Upgrades the project to use Vite.",
-      "strict": true,
-      "pluginName": "@shopify/cli-hydrogen",
-      "pluginAlias": "@shopify/cli-hydrogen",
-      "pluginType": "core",
-      "aliases": [],
-      "flags": {
-        "path": {
-          "name": "path",
-          "type": "option",
-          "description": "The path to the directory of the Hydrogen storefront. The default is the current directory.",
-          "multiple": false
-        }
-      },
-      "args": {}
-=======
       },
       "description": "Setup support for multiple markets in your project.",
       "flags": {
@@ -1581,7 +1560,36 @@
         "setup",
         "markets.js"
       ]
->>>>>>> 4e3d5b00
+    },
+    "hydrogen:setup:vite": {
+      "aliases": [],
+      "args": {},
+      "description": "EXPERIMENTAL: Upgrades the project to use Vite.",
+      "flags": {
+        "path": {
+          "description": "The path to the directory of the Hydrogen storefront. The default is the current directory.",
+          "env": "SHOPIFY_HYDROGEN_FLAG_PATH",
+          "name": "path",
+          "hasDynamicHelp": false,
+          "multiple": false,
+          "type": "option"
+        }
+      },
+      "hasDynamicHelp": false,
+      "hiddenAliases": [],
+      "id": "hydrogen:setup:vite",
+      "pluginAlias": "@shopify/cli-hydrogen",
+      "pluginName": "@shopify/cli-hydrogen",
+      "pluginType": "core",
+      "strict": true,
+      "isESM": true,
+      "relativePath": [
+        "dist",
+        "commands",
+        "hydrogen",
+        "setup",
+        "vite.js"
+      ]
     }
   },
   "version": "7.1.0"
