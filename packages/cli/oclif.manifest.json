--- conflicted
+++ resolved
@@ -294,11 +294,7 @@
           "type": "option",
           "description": "Port where the inspector will be available.",
           "multiple": false,
-<<<<<<< HEAD
-          "default": 9222
-=======
           "default": 9229
->>>>>>> 9688764b
         },
         "host": {
           "name": "host",
@@ -540,11 +536,7 @@
           "type": "option",
           "description": "Port where the inspector will be available.",
           "multiple": false,
-<<<<<<< HEAD
-          "default": 9222
-=======
           "default": 9229
->>>>>>> 9688764b
         },
         "debug": {
           "name": "debug",
