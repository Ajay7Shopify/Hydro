{
  "name": "@shopify/cli-hydrogen",
  "publishConfig": {
    "access": "public",
    "@shopify:registry": "https://registry.npmjs.org"
  },
  "version": "5.0.1",
  "license": "MIT",
  "type": "module",
  "scripts": {
    "build": "tsup --clean --config ./tsup.config.ts && oclif manifest",
    "dev": "tsup --watch --config ./tsup.config.ts",
    "typecheck": "tsc --noEmit",
    "generate:manifest": "oclif manifest",
    "test": "cross-env SHOPIFY_UNIT_TEST=1 vitest run",
    "test:watch": "cross-env SHOPIFY_UNIT_TEST=1 vitest"
  },
  "devDependencies": {
    "@types/diff": "^5.0.2",
    "@types/fs-extra": "^9.0.13",
    "@types/gunzip-maybe": "^1.4.0",
    "@types/prettier": "^2.7.2",
    "@types/recursive-readdir": "^2.2.1",
    "@types/tar-fs": "^2.0.1",
    "oclif": "2.1.4",
    "tempy": "^3.0.0",
    "type-fest": "^3.6.0",
    "vitest": "^0.28.1"
  },
  "peerDependencies": {
    "@remix-run/react": "^1.17.1",
    "@shopify/hydrogen-react": "^2023.4.4",
    "@shopify/remix-oxygen": "^1.1.1"
  },
  "dependencies": {
    "@ast-grep/napi": "^0.5.3",
    "@graphql-codegen/cli": "3.3.1",
    "@oclif/core": "2.1.4",
<<<<<<< HEAD
    "@remix-run/dev": "1.15.0",
    "@shopify/cli-kit": "3.46.3",
    "@shopify/hydrogen-codegen": "^0.0.1",
=======
    "@remix-run/dev": "1.17.1",
    "@shopify/cli-kit": "3.46.3",
    "@shopify/hydrogen-codegen": "^0.0.2",
>>>>>>> 52ade9ec
    "@shopify/mini-oxygen": "^1.6.0",
    "diff": "^5.1.0",
    "fast-glob": "^3.2.12",
    "fs-extra": "^10.1.0",
    "gunzip-maybe": "^1.4.2",
    "prettier": "^2.8.4",
    "recursive-readdir": "^2.2.3",
    "tar-fs": "^2.1.1",
    "typescript": "^4.9.5"
  },
  "bin": "dist/create-app.js",
  "exports": {
    "./package.json": "./package.json",
    "./commands/hydrogen/init": {
      "types": "./dist/commands/hydrogen/init.d.ts",
      "default": "./dist/commands/hydrogen/init.js"
    }
  },
  "files": [
    "dist",
    "oclif.manifest.json"
  ],
  "engines": {
    "node": ">=16.13"
  },
  "oclif": {
    "commands": "dist/commands",
    "hooks": {
      "init": "./dist/hooks/init.js"
    },
    "topics": {
      "hydrogen": {
        "description": "Hydrogen commands"
      }
    }
  }
}<|MERGE_RESOLUTION|>--- conflicted
+++ resolved
@@ -36,15 +36,9 @@
     "@ast-grep/napi": "^0.5.3",
     "@graphql-codegen/cli": "3.3.1",
     "@oclif/core": "2.1.4",
-<<<<<<< HEAD
-    "@remix-run/dev": "1.15.0",
-    "@shopify/cli-kit": "3.46.3",
-    "@shopify/hydrogen-codegen": "^0.0.1",
-=======
     "@remix-run/dev": "1.17.1",
     "@shopify/cli-kit": "3.46.3",
     "@shopify/hydrogen-codegen": "^0.0.2",
->>>>>>> 52ade9ec
     "@shopify/mini-oxygen": "^1.6.0",
     "diff": "^5.1.0",
     "fast-glob": "^3.2.12",
