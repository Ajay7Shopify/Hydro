--- conflicted
+++ resolved
@@ -54,12 +54,8 @@
     "source-map": "^0.7.4",
     "stack-trace": "^1.0.0-pre2",
     "tar-fs": "^2.1.1",
-<<<<<<< HEAD
-    "typescript": "^5.1.6",
+    "typescript": "^5.2.2",
     "ws": "^8.13.0"
-=======
-    "typescript": "^5.2.2"
->>>>>>> 41253398
   },
   "bin": "dist/create-app.js",
   "exports": {
