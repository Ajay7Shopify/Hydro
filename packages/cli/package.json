--- conflicted
+++ resolved
@@ -49,14 +49,9 @@
     "source-map": "^0.7.4",
     "stack-trace": "^1.0.0-pre2",
     "tar-fs": "^2.1.1",
-<<<<<<< HEAD
     "ts-morph": "19.0.0",
-    "use-resize-observer": "^9.1.0"
-=======
-    "typescript": "^5.2.2",
     "use-resize-observer": "^9.1.0",
     "ws": "^8.13.0"
->>>>>>> b81b452d
   },
   "peerDependencies": {
     "@remix-run/dev": "1.19.1",
