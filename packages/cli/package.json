--- conflicted
+++ resolved
@@ -31,15 +31,9 @@
     "@shopify/remix-oxygen": "^1.0.4"
   },
   "dependencies": {
-<<<<<<< HEAD
     "@oclif/core": "2.1.4",
-    "@remix-run/dev": "^1.14.0",
+    "@remix-run/dev": "^1.14.3",
     "@shopify/cli-kit": "3.45.0-pre.5",
-=======
-    "@oclif/core": "^1.20.4",
-    "@remix-run/dev": "^1.14.3",
-    "@shopify/cli-kit": "3.29.0",
->>>>>>> 1f8526c7
     "@shopify/mini-oxygen": "^1.3.1",
     "ansi-colors": "^4.1.3",
     "fast-glob": "^3.2.12",
