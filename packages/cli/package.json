{
  "name": "@shopify/cli-hydrogen",
  "publishConfig": {
    "access": "public",
    "@shopify:registry": "https://registry.npmjs.org"
  },
  "version": "4.0.8",
  "license": "SEE LICENSE IN LICENSE.md",
  "type": "module",
  "scripts": {
    "build": "tsup --clean --config ./tsup.config.ts && oclif manifest",
    "dev": "tsup --watch --config ./tsup.config.ts",
    "typecheck": "tsc --noEmit",
    "generate:manifest": "oclif manifest",
    "test": "cross-env SHOPIFY_UNIT_TEST=1 vitest run",
    "test:watch": "cross-env SHOPIFY_UNIT_TEST=1 vitest"
  },
  "devDependencies": {
    "@types/fs-extra": "^9.0.13",
    "@types/gunzip-maybe": "^1.4.0",
    "@types/prettier": "^2.7.2",
    "@types/recursive-readdir": "^2.2.1",
    "@types/tar-fs": "^2.0.1",
    "oclif": "^3.4.2",
    "vitest": "^0.28.1",
    "tempy": "^3.0.0"
  },
  "peerDependencies": {
<<<<<<< HEAD
    "@remix-run/react": "^1.12.0",
    "@shopify/hydrogen-react": "^2023.1.6",
=======
    "@remix-run/react": "^1.14.0",
    "@shopify/hydrogen-react": "^2023.1.5",
>>>>>>> bceddb44
    "@shopify/remix-oxygen": "^1.0.3"
  },
  "dependencies": {
    "@oclif/core": "^1.20.4",
    "@remix-run/dev": "^1.14.0",
    "@shopify/cli-kit": "3.29.0",
    "@shopify/mini-oxygen": "^1.3.1",
    "fast-glob": "^3.2.12",
    "fs-extra": "^10.1.0",
    "gunzip-maybe": "^1.4.2",
    "prettier": "^2.8.4",
    "recursive-readdir": "^2.2.3",
    "tar-fs": "^2.1.1",
    "typescript": "^4.9.5"
  },
  "bin": "dist/create-app.js",
  "exports": {
    "./package.json": "./package.json",
    "./commands/hydrogen/init": {
      "types": "./dist/commands/hydrogen/init.d.ts",
      "default": "./dist/commands/hydrogen/init.js"
    }
  },
  "files": [
    "dist",
    "oclif.manifest.json"
  ],
  "engines": {
    "node": ">=16.13"
  },
  "oclif": {
    "commands": "dist/commands",
    "hooks": {
      "init": "./dist/hooks/init.js"
    },
    "topics": {
      "hydrogen": {
        "description": "Hydrogen commands"
      }
    }
  }
}<|MERGE_RESOLUTION|>--- conflicted
+++ resolved
@@ -26,13 +26,8 @@
     "tempy": "^3.0.0"
   },
   "peerDependencies": {
-<<<<<<< HEAD
-    "@remix-run/react": "^1.12.0",
+    "@remix-run/react": "^1.14.0",
     "@shopify/hydrogen-react": "^2023.1.6",
-=======
-    "@remix-run/react": "^1.14.0",
-    "@shopify/hydrogen-react": "^2023.1.5",
->>>>>>> bceddb44
     "@shopify/remix-oxygen": "^1.0.3"
   },
   "dependencies": {
