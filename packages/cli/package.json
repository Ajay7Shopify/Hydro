--- conflicted
+++ resolved
@@ -49,12 +49,8 @@
     "prettier": "^2.8.4",
     "recursive-readdir": "^2.2.3",
     "tar-fs": "^2.1.1",
-<<<<<<< HEAD
-    "typescript": "^5.1.6",
+    "typescript": "^5.2.2",
     "use-resize-observer": "^9.1.0"
-=======
-    "typescript": "^5.2.2"
->>>>>>> 29b28451
   },
   "bin": "dist/create-app.js",
   "exports": {
