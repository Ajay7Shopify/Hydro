{
  "name": "@shopify/cli-hydrogen",
  "publishConfig": {
    "access": "public",
    "@shopify:registry": "https://registry.npmjs.org"
  },
  "version": "5.4.3",
  "license": "MIT",
  "type": "module",
  "scripts": {
    "build": "tsup && node scripts/build-check.mjs",
    "dev": "tsup --watch",
    "typecheck": "tsc --noEmit",
    "generate:manifest": "node scripts/generate-manifest.mjs",
    "test": "cross-env SHOPIFY_UNIT_TEST=1 vitest run --test-timeout=15000",
    "test:watch": "cross-env SHOPIFY_UNIT_TEST=1 vitest --test-timeout=15000"
  },
  "devDependencies": {
    "@types/diff": "^5.0.2",
    "@types/fs-extra": "^11.0.1",
    "@types/gunzip-maybe": "^1.4.0",
    "@types/prettier": "^2.7.2",
    "@types/recursive-readdir": "^2.2.1",
    "@types/stack-trace": "^0.0.30",
    "@types/tar-fs": "^2.0.1",
    "devtools-protocol": "^0.0.1177611",
    "get-port": "^7.0.0",
    "@vitest/coverage-v8": "^0.33.0",
    "fast-glob": "^3.2.12",
    "flame-chart-js": "2.3.1",
    "type-fest": "^3.6.0",
    "vitest": "^0.33.0"
  },
  "dependencies": {
<<<<<<< HEAD
    "@ast-grep/napi": "^0.5.3",
    "@graphql-codegen/cli": "4.0.1",
    "@oclif/core": "2.8.5",
    "@remix-run/dev": "1.17.1",
    "@shopify/cli-kit": "3.47.0",
=======
    "@ast-grep/napi": "0.11.0",
    "@graphql-codegen/cli": "3.3.1",
    "@oclif/core": "2.11.7",
    "@shopify/cli-kit": "3.49.2",
>>>>>>> 49fb53dd
    "@shopify/hydrogen-codegen": "^0.0.2",
    "@shopify/mini-oxygen": "^2.2.3",
    "@shopify/oxygen-cli": "^2.0.0",
    "ansi-escapes": "^6.2.0",
    "diff": "^5.1.0",
    "fs-extra": "^11.1.0",
    "get-port": "^7.0.0",
    "gunzip-maybe": "^1.4.2",
    "miniflare": "3.20230918.0",
    "prettier": "^2.8.4",
    "source-map": "^0.7.4",
    "stack-trace": "^1.0.0-pre2",
    "tar-fs": "^2.1.1",
    "typescript": "^5.2.2",
    "use-resize-observer": "^9.1.0",
    "ws": "^8.13.0"
  },
  "peerDependencies": {
    "@remix-run/dev": "1.19.1",
    "@remix-run/react": "1.19.1",
    "@shopify/hydrogen-react": "^2023.7.4",
    "@shopify/remix-oxygen": "^1.1.7"
  },
  "peerDependenciesMeta": {
    "@remix-run/dev": {
      "optional": true
    },
    "@remix-run/react": {
      "optional": true
    },
    "@shopify/hydrogen-react": {
      "optional": true
    },
    "@shopify/remix-oxygen": {
      "optional": true
    }
  },
  "bin": "dist/create-app.js",
  "exports": {
    "./package.json": "./package.json",
    "./commands/hydrogen/init": "./dist/commands/hydrogen/init.js"
  },
  "files": [
    "dist",
    "oclif.manifest.json"
  ],
  "engines": {
    "node": ">=16.13"
  },
  "oclif": {
    "commands": "dist/commands",
    "hooks": {
      "init": "./dist/hooks/init.js"
    },
    "topics": {
      "hydrogen": {
        "description": "Hydrogen commands"
      }
    }
  }
}<|MERGE_RESOLUTION|>--- conflicted
+++ resolved
@@ -32,18 +32,10 @@
     "vitest": "^0.33.0"
   },
   "dependencies": {
-<<<<<<< HEAD
-    "@ast-grep/napi": "^0.5.3",
+    "@ast-grep/napi": "0.11.0",
     "@graphql-codegen/cli": "4.0.1",
-    "@oclif/core": "2.8.5",
-    "@remix-run/dev": "1.17.1",
-    "@shopify/cli-kit": "3.47.0",
-=======
-    "@ast-grep/napi": "0.11.0",
-    "@graphql-codegen/cli": "3.3.1",
     "@oclif/core": "2.11.7",
     "@shopify/cli-kit": "3.49.2",
->>>>>>> 49fb53dd
     "@shopify/hydrogen-codegen": "^0.0.2",
     "@shopify/mini-oxygen": "^2.2.3",
     "@shopify/oxygen-cli": "^2.0.0",
