--- conflicted
+++ resolved
@@ -26,12 +26,9 @@
     "@shopify/cli-kit": "3.29.0",
     "@shopify/mini-oxygen": "^1.3.1",
     "fs-extra": "^10.1.0",
-<<<<<<< HEAD
-    "recursive-readdir": "^2.2.3"
-=======
     "prettier": "^2.8.2",
+    "recursive-readdir": "^2.2.3",
     "typescript": "^4.8.3"
->>>>>>> bc355f4c
   },
   "bin": "dist/tmp-create-app.js",
   "files": [
