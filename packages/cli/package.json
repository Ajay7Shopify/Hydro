--- conflicted
+++ resolved
@@ -34,17 +34,9 @@
   },
   "dependencies": {
     "@ast-grep/napi": "0.11.0",
-<<<<<<< HEAD
-    "@oclif/core": "3.15.1",
-    "@shopify/cli-kit": "3.56.3",
-    "@shopify/oxygen-cli": "4.3.6",
-=======
-    "@graphql-codegen/cli": "5.0.1",
     "@oclif/core": "3.19.6",
     "@shopify/cli-kit": "3.58.0",
-    "@shopify/hydrogen-codegen": "^0.2.2",
     "@shopify/oxygen-cli": "~4.4.0",
->>>>>>> 4eaec272
     "@shopify/plugin-cloudflare": "3.56.3",
     "ansi-escapes": "^6.2.0",
     "cli-truncate": "^4.0.0",
