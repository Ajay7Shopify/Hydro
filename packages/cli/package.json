--- conflicted
+++ resolved
@@ -22,12 +22,8 @@
     "@types/prettier": "^2.7.2",
     "@types/recursive-readdir": "^2.2.1",
     "@types/tar-fs": "^2.0.1",
-<<<<<<< HEAD
     "get-port": "^7.0.0",
-    "tempy": "^3.0.0",
-=======
     "@vitest/coverage-v8": "^0.33.0",
->>>>>>> 9fcfc500
     "type-fest": "^3.6.0",
     "vitest": "^0.33.0"
   },
