{
  "name": "@shopify/cli-hydrogen",
  "publishConfig": {
    "access": "public",
    "@shopify:registry": "https://registry.npmjs.org"
  },
  "version": "5.4.1",
  "license": "MIT",
  "type": "module",
  "scripts": {
    "build": "tsup && node scripts/build-check.mjs",
    "dev": "tsup --watch",
    "typecheck": "tsc --noEmit",
    "generate:manifest": "node scripts/generate-manifest.mjs",
    "test": "cross-env SHOPIFY_UNIT_TEST=1 vitest run --test-timeout=15000",
    "test:watch": "cross-env SHOPIFY_UNIT_TEST=1 vitest --test-timeout=15000"
  },
  "devDependencies": {
    "@types/diff": "^5.0.2",
    "@types/fs-extra": "^11.0.1",
    "@types/gunzip-maybe": "^1.4.0",
    "@types/prettier": "^2.7.2",
    "@types/recursive-readdir": "^2.2.1",
    "@types/stack-trace": "^0.0.30",
    "@types/tar-fs": "^2.0.1",
    "devtools-protocol": "^0.0.1177611",
    "get-port": "^7.0.0",
    "@vitest/coverage-v8": "^0.33.0",
    "fast-glob": "^3.2.12",
    "flame-chart-js": "2.3.1",
    "type-fest": "^3.6.0",
    "vitest": "^0.33.0"
  },
  "dependencies": {
    "@ast-grep/napi": "0.11.0",
    "@graphql-codegen/cli": "3.3.1",
    "@oclif/core": "2.11.7",
    "@shopify/cli-kit": "3.49.2",
    "@shopify/hydrogen-codegen": "^0.0.2",
<<<<<<< HEAD
    "@shopify/mini-oxygen": "^2.2.2",
    "@shopify/oxygen-cli": "^1.12.0",
=======
    "@shopify/mini-oxygen": "^2.2.1",
    "@shopify/oxygen-cli": "^2.0.0",
>>>>>>> 50711df3
    "ansi-escapes": "^6.2.0",
    "diff": "^5.1.0",
    "fs-extra": "^11.1.0",
    "get-port": "^7.0.0",
    "gunzip-maybe": "^1.4.2",
    "miniflare": "3.20230918.0",
    "prettier": "^2.8.4",
    "source-map": "^0.7.4",
    "stack-trace": "^1.0.0-pre2",
    "tar-fs": "^2.1.1",
    "typescript": "^5.2.2",
    "use-resize-observer": "^9.1.0",
    "ws": "^8.13.0"
  },
  "peerDependencies": {
    "@remix-run/dev": "1.19.1",
    "@remix-run/react": "1.19.1",
    "@shopify/hydrogen-react": "^2023.7.4",
    "@shopify/remix-oxygen": "^1.1.5"
  },
  "peerDependenciesMeta": {
    "@remix-run/dev": {
      "optional": true
    },
    "@remix-run/react": {
      "optional": true
    },
    "@shopify/hydrogen-react": {
      "optional": true
    },
    "@shopify/remix-oxygen": {
      "optional": true
    }
  },
  "bin": "dist/create-app.js",
  "exports": {
    "./package.json": "./package.json",
    "./commands/hydrogen/init": "./dist/commands/hydrogen/init.js"
  },
  "files": [
    "dist",
    "oclif.manifest.json"
  ],
  "engines": {
    "node": ">=16.13"
  },
  "oclif": {
    "commands": "dist/commands",
    "hooks": {
      "init": "./dist/hooks/init.js"
    },
    "topics": {
      "hydrogen": {
        "description": "Hydrogen commands"
      }
    }
  }
}<|MERGE_RESOLUTION|>--- conflicted
+++ resolved
@@ -37,13 +37,8 @@
     "@oclif/core": "2.11.7",
     "@shopify/cli-kit": "3.49.2",
     "@shopify/hydrogen-codegen": "^0.0.2",
-<<<<<<< HEAD
     "@shopify/mini-oxygen": "^2.2.2",
-    "@shopify/oxygen-cli": "^1.12.0",
-=======
-    "@shopify/mini-oxygen": "^2.2.1",
     "@shopify/oxygen-cli": "^2.0.0",
->>>>>>> 50711df3
     "ansi-escapes": "^6.2.0",
     "diff": "^5.1.0",
     "fs-extra": "^11.1.0",
